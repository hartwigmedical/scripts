import argparse
from rest_util import RestClient
from google.cloud.storage import Bucket, Client
from gsutil import get_bucket_and_blob_from_gs_path, get_file_name_from_blob_name


def main():
    argument_parser = argparse.ArgumentParser()
    argument_parser.add_argument('sample_barcode')
    argument_parser.add_argument('--profile', choices=['pilot', 'preview', 'prod'], default='pilot')
    args = argument_parser.parse_args()

    ReportSharer(sample_barcode=args.sample_barcode, profile=args.profile).share_report()


class ReportSharer:

    def __init__(self, sample_barcode, profile='pilot'):
        self.sample_barcode = sample_barcode
        self.rest_client: RestClient = RestClient(profile)
        self.storage_client: Client = Client()

        self.pipeline_output_bucket: Bucket = self.storage_client.bucket(f"diagnostic-pipeline-output-{profile}-1")

        self.archive_bucket: Bucket = self.storage_client.bucket(f'patient-reporter-final-{profile}-1')
        self.portal_bucket: Bucket = self.storage_client.bucket(f'hmf-customer-portal-report-shared-{profile}')
        self.panel_pipeline_output_bucket: Bucket = self.storage_client.bucket(f'targeted-pipeline-output-{profile}-1')
        self.panel_share_bucket: Bucket = self.storage_client.bucket(f'oncoact-panel-files-nki')

        self.report_created_record = self.rest_client.get_report_created(self.sample_barcode)
        self.run_id = self.report_created_record['run_id']
        self.run = self.rest_client.get_run(self.run_id) if self.run_id else None

    def share_report(self):
        """
        Shares the report by updating the remote portal bucket and the remote archive bucket. It also updates the API.

        """
        if not self.run:
            self._prompt_user_no_run()
        elif self.run['status'] != 'Validated':
            self._prompt_user_non_validated_run()

        self._delete_old_artifacts_in_portal_bucket()
        self._delete_old_artifacts_in_gcp_share_bucket()

        lama = self.rest_client.get_lama_patient_reporter_data(self.report_created_record['barcode'])

        if "reportSettings" not in lama:
            print("key reportSettings is not present")
            exit(1)
        else:
            report_settings = lama["reportSettings"]

        if "isSharedThroughPortal" not in report_settings:
            print("isSharedThroughPortal is not present")
            exit(1)
        else:
            is_shared_through_portal = report_settings['isSharedThroughPortal']

        self._copy_files_to_remote_buckets(publish_to_portal=is_shared_through_portal, report_settings=report_settings, lama=lama)

        print('Updating api')
        response = self.rest_client.post_report_shared(report_created_id=self.report_created_record['id'],
                                                       publish_to_portal=is_shared_through_portal,
                                                       notify_users=is_shared_through_portal)
        print("API response:", response)

        delete_response = self._delete_run_from_reporting_pipeline()
        print("Reporting pipeline response:", delete_response)

        if is_shared_through_portal:
            print("Report is shared through portal")
        else:
            print("Reports should be shared through nextcloud")

        print("Done!")

    def _prompt_user_no_run(self):
        cont = input(
            f"No associated run found for tumor barcode '{self.sample_barcode}'. "
            f"Are you sure you want to continue? (y/n)\n")
        if cont.lower() != 'y':
            exit(1)

    def _prompt_user_non_validated_run(self):
        cont = input(f"Run status for tumor barcode '{self.sample_barcode}' is not yet 'Validated' "
                     f"(actual status: {self.run['status']}). Are you sure you want to continue? (y/n)\n")
        if cont.lower() != 'y':
            exit(1)

    def _delete_old_artifacts_in_portal_bucket(self):
        print(f"deleting old artifacts from bucket '{self.portal_bucket.name}'")
        blobs_old_run = list(self.portal_bucket.list_blobs(prefix=self.sample_barcode))
        print(*[blob.name for blob in blobs_old_run], sep='\n')
        self.portal_bucket.delete_blobs(blobs=blobs_old_run)

    def _delete_old_artifacts_in_gcp_share_bucket(self):
        print(f"deleting old artifacts from bucket '{self.panel_share_bucket.name}'")
        blobs_old_run = list(self.panel_share_bucket.list_blobs(prefix=self.sample_barcode))
        print(*[blob.name for blob in blobs_old_run], sep='\n')
        self.panel_share_bucket.delete_blobs(blobs=blobs_old_run)

    def _delete_run_from_reporting_pipeline(self):
        print(f"deleting runs with sample barcode '{self.sample_barcode}' from reporting pipeline")
        return self.rest_client.delete_finished_execution(self.sample_barcode)

    def _copy_files_to_remote_buckets(self, publish_to_portal, report_settings, lama):
        report_blobs = self._get_report_blobs()
        self._archive_blobs(report_blobs)
        if publish_to_portal:
            if self._is_failure():
                self._share_failure_report(report_blobs)
            elif self._is_panel_failure():
                self._share_panel_failure_report(report_blobs)
            elif self._is_panel():
                self._share_panel_report(report_blobs)
            else:
                self._share_wgs_report(report_blobs, report_settings, lama)

    def _archive_blobs(self, blobs):
        print(f"Copying {len(blobs)} blobs to the archive bucket")
        for blob in blobs:
            self._copy_blob_to_bucket(blob=blob, destination_bucket=self.archive_bucket)

    def _share_failure_report(self, report_blobs):
        print(f"Sharing {len(report_blobs)} report files with the portal")
        for blob in report_blobs:
            self._copy_blob_to_bucket(blob=blob, destination_bucket=self.portal_bucket)

    def _share_panel_failure_report(self, report_blobs):
        print(f"Sharing {len(report_blobs)} report files with the portal")
        for blob in report_blobs:
            self._copy_blob_to_bucket(blob=blob, destination_bucket=self.portal_bucket)
            self._copy_blob_to_bucket(blob=blob, destination_bucket=self.panel_share_bucket)

    def _share_panel_report(self, report_blobs):
        panel_blobs = self._get_blobs_from_bucket(bucket=self.panel_pipeline_output_bucket,
                                                  file_names=self._panel_files())

        print(f"Sharing ${len(report_blobs)} report files with the portal")
        for blob in report_blobs:
            self._copy_blob_to_bucket(blob=blob, destination_bucket=self.portal_bucket)
            self._copy_blob_to_bucket(blob=blob, destination_bucket=self.panel_share_bucket)
        print(f"Sharing a total of '{len(panel_blobs)}' panel files with the portal")
        for blob in panel_blobs:
            self._copy_blob_to_bucket(blob, self.portal_bucket, target_sub_folder='RUO')
            self._copy_blob_to_bucket(blob=blob, destination_bucket=self.panel_share_bucket, target_sub_folder='RUO')

    def _share_wgs_report(self, report_blobs, report_settings, lama):
        if "shareGermlineData" not in report_settings:
            print("shareGermlineData is not present")
            exit(1)
        else:
            share_germline_data = report_settings['shareGermlineData']

        if "reportingId" not in lama:
            print("reportingId is not present")
            exit(1)
        else:
            reporting_id = lama['reportingId']

        if "hospitalSampleLabel" not in lama:
            print("hospitalSampleLabel is not present")
            exit(1)
        else:
            hospital_sample_label = lama['hospitalSampleLabel']

        if hospital_sample_label is not None:
            converted_reporting_id = f"{reporting_id}-{hospital_sample_label}"
        else:
            converted_reporting_id = f"{reporting_id}"


        molecular_blobs = self._get_blobs_from_bucket(bucket=self.pipeline_output_bucket,
                                                      file_names=self._molecular_files(converted_reporting_id))
        germline_blobs = self._get_blobs_from_bucket(bucket=self.pipeline_output_bucket,
                                                     file_names=self._germline_files(converted_reporting_id))

        print(f"Sharing {len(report_blobs)} report files with the portal")
        for blob in report_blobs:
            self._copy_blob_to_bucket(blob=blob, destination_bucket=self.portal_bucket)
        print(f"Sharing a total of '{len(molecular_blobs)}' molecular files with the portal")
        for blob in molecular_blobs:
            self._copy_blob_to_bucket(blob=blob, destination_bucket=self.portal_bucket, target_sub_folder='RUO')

        if share_germline_data:
            print(f"Sharing a total of '{len(germline_blobs)}' germline files with the portal")
            for blob in germline_blobs:
                self._copy_blob_to_bucket(blob=blob, destination_bucket=self.portal_bucket,
                                          target_sub_folder='RUO_germline')

        # Get blob from the 'wgs-combined-snps-vcfs' bucket
        vcf_bucket = self.storage_client.bucket("wgs-combined-snps-vcfs")
        combined_vcf_file = f"{converted_reporting_id}.reported.variants.and.snps.vcf"
        combined_vcf_blobs = self._get_blobs_from_bucket(bucket=vcf_bucket, file_names=combined_vcf_file)

        # If found, copy it to the portal
        if combined_vcf_blobs:
            print(f"Sharing combined VCF file: {combined_vcf_blobs[0].name}")
            self._copy_blob_to_bucket(blob=combined_vcf_blobs[0], destination_bucket=self.portal_bucket, target_sub_folder="RUO")
        else:
            print(f"No combined VCF file found for {converted_reporting_id}")


    def _get_blobs_from_bucket(self, bucket, file_names):
        result = []
        bucket_contents = list(bucket.list_blobs(prefix=self._set_name()))
        for blob in bucket_contents:
            for file_name in file_names:
                if blob.name[-len(file_name):] == file_name:  # this checks if the blob name ends with the file name.
                    result.append(blob)
                    break
        return result

    def _panel_files(self):
        return {
            "driver.catalog.somatic.tsv",
            "purple.somatic.vcf.gz",
            "purple.purity.tsv",
            "purple.cnv.gene.tsv",
            "purple.sv.vcf.gz",
            "reported.somatic.vcf",
            "sampleQcReport.pdf",
            "sampleQcReport.png",
            "sampleQcDeamination.pdf",
            "sampleQcDeamination.png",
            "cobalt.ratio.tsv.gz",
            "cobalt.ratio.pcf",
            "amber.baf.tsv.gz",
            "purple.cnv.somatic.tsv",
            "orange.pdf",
            ".reconCNV.html",
            ".sage.visualisation.zip",
<<<<<<< HEAD
            ".gnomad.pon.vcf"
=======
            ".vchord.prediction.tsv"
>>>>>>> dc06ac9a
        }

    def _molecular_files(self, converted_reporting_id):
        set_name = self._set_name()

        return {
            "purple.driver.catalog.somatic.tsv",
            "linx.driver.catalog.tsv",
            "purple.somatic.vcf.gz",
            "purple.sv.vcf.gz",
            "linx.fusion.tsv",
            f"{set_name}/orange_no_germline/{converted_reporting_id}.orange.pdf",
            f"{set_name}/purple/{converted_reporting_id}.purple.cnv.gene.tsv"
        }

    def _germline_files(self, converted_reporting_id):
        set_name = self._set_name()

        return {
            "purple.germline.vcf.gz",
            f"{set_name}/purple/{converted_reporting_id}.purple.germline.vcf.gz.tbi",
            "purple.germline.deletion.tsv",
            "purple.driver.catalog.germline.tsv",
            "gripss.filtered.germline.vcf.gz",
            f"{set_name}/gripss_germline/{converted_reporting_id}.gripss.filtered.germline.vcf.gz.tbi",
            "linx.germline.disruption.tsv",
            "linx.germline.driver.catalog.tsv"
        }

    def _get_report_blobs(self):
        all_report_files = self.report_created_record["report_files"]
        report_files_to_upload = [file for file in all_report_files if
                                  file['datatype'] in {'report_pdf', 'report_xml', 'report_json'}]
        result = []
        for file in report_files_to_upload:
            _, blob = get_bucket_and_blob_from_gs_path(storage_client=self.storage_client, gs_path=file['path'])
            result.append(blob)
        return result

    def _copy_blob_to_bucket(self, blob, destination_bucket, target_sub_folder=''):
        if target_sub_folder != '' and target_sub_folder[-1] != '/':
            target_sub_folder += '/'
        file_name = get_file_name_from_blob_name(blob.name)
        source_bucket = blob.bucket
        print(f"{source_bucket}/{blob.name} ---> {destination_bucket.name}/{target_sub_folder}{file_name}")
        source_bucket.copy_blob(blob=blob,
                                destination_bucket=destination_bucket,
                                new_name=f'{self.sample_barcode}/{target_sub_folder}{file_name}')

    def _set_name(self):
        return self.run['set']['name']

    def _is_panel(self):
        return self.report_created_record['report_type'] in ['panel_result_report',
                                                             'panel_result_report_corrected_internal',
                                                             'panel_result_report_corrected_external',
                                                             'panel_result_report_fail',
                                                             'panel_result_report_fail_corrected_internal',
                                                             'panel_result_report_fail_corrected_external']

    def _is_failure(self):
        return self.report_created_record['report_type'] in ['wgs_processing_issue',
                                                             'wgs_processing_issue_corrected_internal',
                                                             'wgs_processing_issue_corrected_external',
                                                             'wgs_isolation_fail',
                                                             'wgs_isolation_fail_corrected_internal',
                                                             'wgs_isolation_fail_corrected_external',
                                                             'wgs_tcp_shallow_fail',
                                                             'wgs_tcp_shallow_fail_corrected_internal',
                                                             'wgs_tcp_shallow_fail_corrected_external',
                                                             'wgs_preparation_fail',
                                                             'wgs_preparation_fail_corrected_internal',
                                                             'wgs_preparation_fail_corrected_external',
                                                             'wgs_tumor_processing_issue',
                                                             'wgs_tumor_processing_issue_corrected_internal',
                                                             'wgs_tumor_processing_issue_corrected_external',
                                                             'wgs_pipeline_fail',
                                                             'wgs_pipeline_fail_corrected_internal',
                                                             'wgs_pipeline_fail_corrected_external',
                                                             'wgs_tcp_fail',
                                                             'wgs_tcp_fail_corrected_internal',
                                                             'wgs_tcp_fail_corrected_external']

    def _is_panel_failure(self):
        return self.report_created_record['report_type'] in ['panel_result_report_fail',
                                                             'panel_result_report_fail_corrected_internal',
                                                             'panel_result_report_fail_corrected_external']


if __name__ == "__main__":
    main()<|MERGE_RESOLUTION|>--- conflicted
+++ resolved
@@ -232,11 +232,8 @@
             "orange.pdf",
             ".reconCNV.html",
             ".sage.visualisation.zip",
-<<<<<<< HEAD
+            ".vchord.prediction.tsv",
             ".gnomad.pon.vcf"
-=======
-            ".vchord.prediction.tsv"
->>>>>>> dc06ac9a
         }
 
     def _molecular_files(self, converted_reporting_id):

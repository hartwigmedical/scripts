--- conflicted
+++ resolved
@@ -187,11 +187,7 @@
 # load("~/data/driversByGene.RData")
 # View(driversByGene)
 
-<<<<<<< HEAD
 rm(driversByGene)
-=======
-#load("~/hmf/RData/Processed/hpcDriversByGene.RData")
->>>>>>> 348ab066
 load("~/data/hpcDriversByGene_20180628.RData")
 load("~/data/r_data/hpcDriversByGene.RData")
 
@@ -211,17 +207,12 @@
 # nrow(driversNonFusions)
 
 # run the co-occurrence logic for each cancer type
-<<<<<<< HEAD
-allGenePairProbs = calc_gene_cooccurence(cancerTypesList, driversNonFusions, F)
+allGenePairProbs = calc_gene_cooccurence(cancerTypes$cancerType, driversNonFusions, F)
+
+
 nrow(allGenePairProbs)
 View(allGenePairProbs)
 write.csv(allGenePairProbs, "~/logs/r_output/genePairCo-occurence_20180702_all.csv", row.names=F, quote=F)
-=======
-allGenePairProbs = calc_gene_cooccurence(cancerTypes$cancerType, driversNonFusions, F)
-
-write.csv(allGenePairProbs, "~/logs/r_output/genePairCo-occurence_20180628.csv", row.names=F, quote=F)
-save(allGenePairProbs, file = "~/hmf/RData/Processed/allGenePairProbs.RDat")
->>>>>>> 348ab066
 
 View(allGenePairProbs)
 
@@ -258,11 +249,6 @@
 View(ggAllProbs2 %>% filter(PositivelyCorrelated==T&Fisher<0.001&Gene1Type!=Gene2Type))
 
 
-<<<<<<< HEAD
-
-ctSamples = cnArmData %>% filter(FlipCount >= 6&FlipPercent >= 0.25)
-View(ctSamples)
-=======
 ################################## PLOT RESULTS ##################################
 library(cowplot)
 library("scales")
@@ -271,15 +257,15 @@
 reverselog_trans <- function(base = exp(1)) {
   trans <- function(x) -log(x, base)
   inv <- function(x) base^(-x)
-  trans_new(paste0("reverselog-", format(base)), trans, inv, 
-            log_breaks(base = base), 
+  trans_new(paste0("reverselog-", format(base)), trans, inv,
+            log_breaks(base = base),
             domain = c(1e-100, Inf))
 }
 
 load(file = "~/hmf/RData/Reference/cancerTypeColours.RData")
-load(file = "~/hmf/RData/Processed/allGenePairProbs.RDat")
+load(file = "~/hmf/RData/Processed/allGenePairProbs.RData")
 qValueThreshold = 0.05
-cooccurenceData = allGenePairProbs %>% 
+cooccurenceData = allGenePairProbs %>%
   filter(QValue<qValueThreshold, GeneChr1!=GeneChr2) %>%
   mutate(
     correlation = ifelse(PositivelyCorrelated, 0.3, -0.3),
@@ -292,10 +278,10 @@
 
 p1 = ggplot(data = cooccurenceData, aes(x = QValue, y = correlation)) +
   geom_segment(aes(xend = QValue, y = 0, yend = correlation, color = CancerType), size = 0.5) +
-  geom_point(aes(color = CancerType), size = 4, alpha = 1 ) + 
+  geom_point(aes(color = CancerType), size = 4, alpha = 1 ) +
   geom_text(aes(label = label), size = 2.5, hjust=cooccurenceData$hjust, nudge_y = cooccurenceData$nudge) +
   scale_color_manual(values = cancerTypeColours) +
-  scale_x_continuous(trans=reverselog_trans(10), breaks = c(1e-1,1e-2,1e-3,1e-4,1e-5,1e-6,1e-11, 1e-12), limits = c(1e-1,1e-6), position = "bottom") + 
+  scale_x_continuous(trans=reverselog_trans(10), breaks = c(1e-1,1e-2,1e-3,1e-4,1e-5,1e-6,1e-11, 1e-12), limits = c(1e-1,1e-6), position = "bottom") +
   scale_y_continuous(limits = c(0,2), breaks = c(0), expand = c(0,0)) +
   theme(legend.position = "none", legend.title = element_blank()) + ggtitle(" ") + ylab("") +
   theme(axis.title.y = element_blank(), axis.title.x = element_text(size = 10)) +
@@ -306,10 +292,10 @@
 
 p2 = ggplot(data = cooccurenceData, aes(x = QValue, y = correlation)) +
   geom_segment(aes(xend = QValue, y = 0, yend = correlation, color = CancerType), size = 0.5) +
-  geom_point(aes(color = CancerType), size = 4, alpha = 1 ) + 
+  geom_point(aes(color = CancerType), size = 4, alpha = 1 ) +
   geom_text(aes(label = label), size = 2.5, hjust=cooccurenceData$hjust, nudge_y = cooccurenceData$nudge) +
   scale_color_manual(values = cancerTypeColours) +
-  scale_x_continuous(trans=reverselog_trans(10), breaks = c(1e-1,1e-2,1e-3,1e-4,1e-5,1e-6,1e-11, 1e-12), limits = c(1e-1,1e-6), position = "top") + 
+  scale_x_continuous(trans=reverselog_trans(10), breaks = c(1e-1,1e-2,1e-3,1e-4,1e-5,1e-6,1e-11, 1e-12), limits = c(1e-1,1e-6), position = "top") +
   scale_y_continuous(limits = c(-2,0), breaks = c(0), expand = c(0,0)) +
   theme(legend.position = "bottom", legend.title = element_blank()) + ggtitle(" ") + ylab("") +
   theme(axis.title.y = element_blank(), axis.title.x = element_text(size = 10)) +
@@ -318,22 +304,22 @@
   #theme(panel.background = element_rect(fill = "#fff5eb"))+
   coord_flip()
 
-g_legend <- function(a.gplot){ 
-  tmp <- ggplot_gtable(ggplot_build(a.gplot)) 
-  leg <- which(sapply(tmp$grobs, function(x) x$name) == "guide-box") 
-  legend <- tmp$grobs[[leg]] 
-  return(legend)} 
-
-legend <- g_legend(p2) 
+g_legend <- function(a.gplot){
+  tmp <- ggplot_gtable(ggplot_build(a.gplot))
+  leg <- which(sapply(tmp$grobs, function(x) x$name) == "guide-box")
+  legend <- tmp$grobs[[leg]]
+  return(legend)}
+
+legend <- g_legend(p2)
 p2 = p2 + theme(legend.position = "none")
 
 p3 = ggplot(data = cooccurenceData, aes(x = QValue, y = correlation)) +
   geom_segment(aes(xend = QValue, y = 0, yend = correlation, color = CancerType), size = 0.5) +
-  geom_point(aes(color = CancerType), size = 4, alpha = 1 ) + 
+  geom_point(aes(color = CancerType), size = 4, alpha = 1 ) +
   geom_text(aes(label = label), size = 2.5, hjust=cooccurenceData$hjust, nudge_y = cooccurenceData$nudge) +
   annotate("text", y = -0.3, x = 1.5e-12, label = "Negative Correlation" , size = 3, hjust = 1) +
   scale_color_manual(values = cancerTypeColours) +
-  scale_x_continuous(trans=reverselog_trans(10), breaks = c(1e-1,1e-2,1e-3,1e-4,1e-5,1e-6,1e-10,1e-11,1e-12, 1e-13), limits = c(1e-11,1e-12), position = "top") + 
+  scale_x_continuous(trans=reverselog_trans(10), breaks = c(1e-1,1e-2,1e-3,1e-4,1e-5,1e-6,1e-10,1e-11,1e-12, 1e-13), limits = c(1e-11,1e-12), position = "top") +
   scale_y_continuous(limits = c(-1.8,0), breaks = c(-3,0,3), expand = c(0,0)) +
   theme(legend.position = "none", legend.title = element_blank()) + ggtitle(" ") + ylab("") +
   theme(axis.title.y = element_blank(), axis.title.x = element_blank()) +
@@ -345,11 +331,11 @@
 
 p4 = ggplot(data = cooccurenceData, aes(x = QValue, y = correlation)) +
   geom_segment(aes(xend = QValue, y = 0, yend = correlation, color = CancerType), size = 0.5) +
-  geom_point(aes(color = CancerType), size = 4, alpha = 1 ) + 
+  geom_point(aes(color = CancerType), size = 4, alpha = 1 ) +
   geom_text(aes(label = label), size = 2.5, hjust=cooccurenceData$hjust, nudge_y = cooccurenceData$nudge) +
   annotate("text", y = 0.3, x = 1.5e-12, label = "Postive Correlation" , size = 3, hjust = 0) +
   scale_color_manual(values = cancerTypeColours) +
-  scale_x_continuous(trans=reverselog_trans(10), breaks = c(1e-1,1e-2,1e-3,1e-4,1e-5,1e-6,1e-10,1e-11,1e-12, 1e-13), limits = c(1e-11,1e-12)) + 
+  scale_x_continuous(trans=reverselog_trans(10), breaks = c(1e-1,1e-2,1e-3,1e-4,1e-5,1e-6,1e-10,1e-11,1e-12, 1e-13), limits = c(1e-11,1e-12)) +
   scale_y_continuous(limits = c(0,2), breaks = c(-3,0,3), expand = c(0,0)) +
   theme(legend.position = "none", legend.title = element_blank()) + ggtitle(" ") + ylab("") +
   theme(axis.title.y = element_blank(), axis.title.x = element_blank()) +
@@ -361,4 +347,3 @@
 pCooccurence = plot_grid(pMain, legend, ncol = 1, rel_heights = c(7, 1), labels = c("A"))
 
 save_plot("~/hmf/RPlot/Figure 7 - Driver Cooccurrence.png", pCooccurence, base_width = 4, base_height = 7)
->>>>>>> 348ab066

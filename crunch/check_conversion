--- conflicted
+++ resolved
@@ -42,11 +42,7 @@
 echo "get_bcl2fq_report_table $RUNDIR"
 
 ## check conversion status
-<<<<<<< HEAD
-if [ ! -e $RUNDIR'/SBP_Uploaded.done' ]; then
-=======
 if [ ! -e "${LOGDIR}/${RUNNAM}_SBP_Uploaded.done" ]; then
->>>>>>> 915caa36
     echo -e "\n# [WARNING] UPLOAD to SBP is NOT DONE YET!\n";
 else
     echo "# [NOTE] UPLOAD to SBP has finished";

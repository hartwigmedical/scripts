
name: "wgs-metrics"
version: "0.1.1"
storagePath: "gs://gatk-wgs-metrics/"
externalInputs:
  - name: bam-folder
    location: "${bam_uri}"
  - name: ref-folder
    location: "gs://common-resources/reference_genome/38/"
  - name: interval-folder
    location: "gs://hmf-crunch-innovation/info/gatk"
stages:
  - name: "cov"
    image: "europe-west4-docker.pkg.dev/hmf-build/hmf-docker-crunch/collectwgsmetrics"
    version: "0.0.1"
    options:
      backoffLimit: 2
      annotations:
        gke-gcsfuse/ephemeral-storage-request: 5Gi
      stageTimeoutMinutes: 2880
      resources:
        resourceProfile: "n2d-2-highmem-100"
    inputStages:
      - bam-folder
      - ref-folder
      - interval-folder
    command: "bash /config/run.sh"
    configFiles:
      run.sh: |
        #!/usr/bin/env bash
        set -eo pipefail
        
        INTERVAL="/in/interval-folder/ilmn.whole_genome.intervals.txt"
        
        INPUT_BAM_FILE="/in/bam-folder/${bam_file}"
        INPUT_BAI_FILE="/in/bam-folder/${bam_file}.bai"
        REF_FOLDER="ref-folder"
        REF_FILE="Homo_sapiens_assembly38.alt.masked.fasta"


        SAMPLE_ID="${sample_id}"
        ./gatk.sh $INTERVAL 20 $INPUT_BAM_FILE $REF_FOLDER $SAMPLE_ID $REF_FILE

  - name: "cov-mq0"
    image: "europe-west4-docker.pkg.dev/hmf-build/hmf-docker-crunch/collectwgsmetrics"
    version: "0.0.1"
    options:
      backoffLimit: 2
      annotations:
        gke-gcsfuse/ephemeral-storage-request: 5Gi
      stageTimeoutMinutes: 2880
      resources:
        resourceProfile: "n2d-2-highmem-100"
    inputStages:
      - bam-folder
      - ref-folder
      - interval-folder
    command: "bash /config/run.sh"
    configFiles:
      run.sh: |
        #!/usr/bin/env bash
        set -eo pipefail
        
        INTERVAL="/in/interval-folder/ilmn.whole_genome.intervals.txt"
        
        INPUT_BAM_FILE="/in/bam-folder/${bam_file}"
        INPUT_BAI_FILE="/in/bam-folder/${bam_file}"
        REF_FOLDER="ref-folder"
        REF_FILE="Homo_sapiens_assembly38.alt.masked.fasta"

        SAMPLE_ID="${sample_id}"
        ./gatk.sh $INTERVAL 0 $INPUT_BAM_FILE $REF_FOLDER $SAMPLE_ID $REF_FILE

  - name: "cov-hc"
    image: "europe-west4-docker.pkg.dev/hmf-build/hmf-docker-crunch/collectwgsmetrics"
    version: "0.0.1"
    options:
      backoffLimit: 2
      annotations:
        gke-gcsfuse/ephemeral-storage-request: 5Gi
      stageTimeoutMinutes: 2880
      resources:
        resourceProfile: "n2d-2-highmem-100"
    inputStages:
      - bam-folder
      - ref-folder
      - interval-folder
    command: "bash /config/run.sh"
    configFiles:
      run.sh: |
        #!/usr/bin/env bash
        set -eo pipefail
        
        INTERVAL="/in/interval-folder/ilmn_hcr.38.intervals.txt"
        
        INPUT_BAM_FILE="/in/bam-folder/${bam_file}"
        INPUT_BAI_FILE="/in/bam-folder/${bam_file}.bai"
        REF_FOLDER="ref-folder"
        REF_FILE="Homo_sapiens_assembly38.alt.masked.fasta"

        SAMPLE_ID="${sample_id}"
        ./gatk.sh $INTERVAL 20 $INPUT_BAM_FILE $REF_FOLDER $SAMPLE_ID $REF_FILE

  - name: "cov-hc-mq0"
    image: "europe-west4-docker.pkg.dev/hmf-build/hmf-docker-crunch/collectwgsmetrics"
    version: "0.0.1"
    options:
      backoffLimit: 2
      annotations:
        gke-gcsfuse/ephemeral-storage-request: 5Gi
      stageTimeoutMinutes: 2880
      resources:
        resourceProfile: "n2d-2-highmem-100"
    inputStages:
      - bam-folder
      - ref-folder
      - interval-folder
    command: "bash /config/run.sh"
    configFiles:
      run.sh: |
        #!/usr/bin/env bash
        set -eo pipefail
        
        INTERVAL="/in/interval-folder/ilmn_hcr.38.intervals.txt"
        
        INPUT_BAM_FILE="/in/bam-folder/${bam_file}"
        INPUT_BAI_FILE="/in/bam-folder/${bam_file}.bai"
        REF_FOLDER="ref-folder"
        REF_FILE="Homo_sapiens_assembly38.alt.masked.fasta"

        SAMPLE_ID="${sample_id}"
        ./gatk.sh $INTERVAL 0 $INPUT_BAM_FILE $REF_FOLDER $SAMPLE_ID $REF_FILE
<<<<<<< HEAD
  - name: "cov-hla-mq0"
    image: "europe-west4-docker.pkg.dev/hmf-build/hmf-docker-crunch/collectwgsmetrics"
    version: "0.0.1"
    options:
      backoffLimit: 2
      annotations:
        gke-gcsfuse/ephemeral-storage-request: 5Gi
      stageTimeoutMinutes: 2880
      resources:
        resourceProfile: "n2d-2-highmem-100"
    inputStages:
      - bam-folder
      - ref-folder
      - interval-folder
    command: "bash /config/run.sh"
    configFiles:
      run.sh: |
        #!/usr/bin/env bash
        set -eo pipefail
        
        INTERVAL="/in/interval-folder/hla.38.bed"
        
        INPUT_BAM_FILE="/in/bam-folder/${bam_file}"
        INPUT_BAI_FILE="/in/bam-folder/${bam_file}.bai"
        REF_FOLDER="ref-folder"
        REF_FILE="Homo_sapiens_assembly38.alt.masked.fasta"

        SAMPLE_ID="${sample_id}"
        ./gatk.sh $INTERVAL 0 $INPUT_BAM_FILE $REF_FOLDER $SAMPLE_ID $REF_FILE
  - name: "cov-hla"
    image: "europe-west4-docker.pkg.dev/hmf-build/hmf-docker-crunch/collectwgsmetrics"
    version: "0.0.1"
    options:
      backoffLimit: 2
      annotations:
        gke-gcsfuse/ephemeral-storage-request: 5Gi
      stageTimeoutMinutes: 2880
      resources:
        resourceProfile: "n2d-2-highmem-100"
    inputStages:
      - bam-folder
      - ref-folder
      - interval-folder
    command: "bash /config/run.sh"
    configFiles:
      run.sh: |
        #!/usr/bin/env bash
        set -eo pipefail
        
        INTERVAL="/in/interval-folder/hla.38.bed"
        
        INPUT_BAM_FILE="/in/bam-folder/${bam_file}"
        INPUT_BAI_FILE="/in/bam-folder/${bam_file}.bai"
        REF_FOLDER="ref-folder"
        REF_FILE="Homo_sapiens_assembly38.alt.masked.fasta"

        SAMPLE_ID="${sample_id}"
        ./gatk.sh $INTERVAL 20 $INPUT_BAM_FILE $REF_FOLDER $SAMPLE_ID $REF_FILE
=======
>>>>>>> aa55a7ed
  - name: "mmetrics"
    image: "europe-west4-docker.pkg.dev/hmf-build/hmf-docker-crunch/collectwgsmetrics"
    version: "0.0.1"
    options:
      backoffLimit: 2
      annotations:
        gke-gcsfuse/ephemeral-storage-request: 5Gi
      stageTimeoutMinutes: 2880
      resources:
        resourceProfile: "n2d-2-highmem-100"
    inputStages:
      - bam-folder
      - ref-folder
      - interval-folder
    command: "bash /config/run.sh"
    configFiles:
      run.sh: |
        #!/usr/bin/env bash
        set -eo pipefail
        
        
        INPUT_BAM_FILE="/in/bam-folder/${bam_file}"
        INPUT_BAI_FILE="/in/bam-folder/${bam_file}.bai"
        REF_FOLDER="ref-folder"
        REF_FILE="Homo_sapiens_assembly38.alt.masked.fasta"

        SAMPLE_ID="${sample_id}"
        ./collectMM.sh $INPUT_BAM_FILE $REF_FOLDER $SAMPLE_ID $REF_FILE
        <|MERGE_RESOLUTION|>--- conflicted
+++ resolved
@@ -130,7 +130,6 @@
 
         SAMPLE_ID="${sample_id}"
         ./gatk.sh $INTERVAL 0 $INPUT_BAM_FILE $REF_FOLDER $SAMPLE_ID $REF_FILE
-<<<<<<< HEAD
   - name: "cov-hla-mq0"
     image: "europe-west4-docker.pkg.dev/hmf-build/hmf-docker-crunch/collectwgsmetrics"
     version: "0.0.1"
@@ -189,8 +188,6 @@
 
         SAMPLE_ID="${sample_id}"
         ./gatk.sh $INTERVAL 20 $INPUT_BAM_FILE $REF_FOLDER $SAMPLE_ID $REF_FILE
-=======
->>>>>>> aa55a7ed
   - name: "mmetrics"
     image: "europe-west4-docker.pkg.dev/hmf-build/hmf-docker-crunch/collectwgsmetrics"
     version: "0.0.1"

#!/usr/bin/env bash

source message_functions || exit 1

##################################### JARS #####################################

locate_actin_jar_on_vm() {
    echo "/data/actin/system/actin.jar"
}

locate_pilot_isofox() {
    echo "/data/experiments/pilot_tools/isofox/isofox.jar"
}

locate_actin_isofox() {
    echo "/data/actin/tools/isofox/1.6.1/isofox.jar"
}

locate_prod_sage() {
    echo "/data/tools/sage/3.2.3/sage.jar"
}

locate_research_sage() {
    echo "/data/tools/sage/3.2.5/sage.jar"
}

locate_pilot_sage() {
    echo "/data/experiments/pilot_tools/sage/sage.jar"
}

locate_prod_purple() {
    echo "/data/tools/purple/3.5.1/purple.jar"
}

locate_pilot_purple() {
    echo "/data/experiments/pilot_tools/purple/purple.jar"
}

locate_prod_virus_interpreter() {
    echo "/data/tools/virus-interpreter/1.2/virus-interpreter.jar"
}

locate_pilot_virus_interpreter() {
    echo "/data/experiments/pilot_tools/virus-interpreter/virus-interpreter.jar"
}

locate_prod_lilac() {
    echo "/data/tools/lilac/1.1/lilac.jar"
}

locate_research_lilac() {
    echo "/data/tools/lilac/1.5.2/lilac.jar"
}

locate_pilot_lilac() {
    echo "/data/experiments/pilot_tools/lilac/lilac.jar"
}

locate_prod_cuppa_chart() {
    echo "/data/tools/cuppa/1.8.1.rc1/cuppa-chart"
}

locate_prod_cuppa_dna() {
    echo "/data/tools/cuppa/1.8.1.rc1/cuppa.jar"
}

locate_prod_cuppa_dna_rna() {
    echo "/data/tools/cuppa/1.8.1.rc1/cuppa.jar"
}

locate_pilot_cuppa() {
    echo " /data/tools/cuppa/1.8.1.rc1/cuppa.jar"
}

locate_prod_paddle() {
    echo "/data/tools/paddle/1.0/paddle.jar"
}

locate_prod_linx() {
    echo "/data/tools/linx/1.20.1/linx.jar"
}

locate_pilot_linx() {
    echo "/data/experiments/tools/linx.jar"
}

locate_prod_sigs() {
    echo "/data/tools/sigs/1.1/sigs.jar"
}

locate_pilot_sigs() {
    echo "/data/experiments/pilot_tools/sigs/sigs.jar"
}

locate_prod_orange() {
    echo "/data/tools/orange/1.6/orange.jar"
}

locate_research_orange() {
    echo "/data/tools/orange/3.0.2/orange.jar"
}

locate_pilot_orange() {
    echo "/data/experiments/pilot_tools/orange/orange.jar"
}

locate_prod_patient_db() {
    echo "/data/tools/patient-db/3.72/patient-db.jar"
}

locate_research_patient_db() {
    echo "/data/tools/patient-db/5.33/patient-db.jar"
}

locate_prod_clinical_patient_db() {
    echo "/data/tools/patient-db/5.33.2/patient-db.jar"
}

locate_diagnostic_patient_db() {
    echo "/data/tools/patient-db/3.69/patient-db.jar"
}

locate_pilot_patient_db() {
    echo "/data/experiments/pilot_tools/patient-db/patient-db.jar"
}

locate_prod_patient_reporter() {
    echo "/data/tools/patient-reporter/7.26.2/patient-reporter.jar"
}

locate_panel_patient_reporter() {
    echo "/data/experiments/panel_report/patient-reporter.jar"
}

locate_pilot_patient_reporter() {
    echo "/data/experiments/pilot_tools/patient-reporter/patient-reporter.jar"
}

locate_pilot_oncoact_db() {
    echo "/data/experiments/pilot_tools/oncoact-db/oncoact-db.jar"
}

locate_prod_vicc_importer() {
    echo "/data/tools/vicc-importer/1.2/vicc-importer.jar"
}

locate_pilot_vicc_importer() {
    echo "/data/experiments/pilot_tools/vicc-importer/vicc-importer.jar"
}

locate_prod_iclusion_importer() {
    echo "/data/tools/iclusion-importer/1.6/iclusion-importer.jar"
}

locate_pilot_iclusion_importer() {
    echo "/data/experiments/pilot_tools/iclusion-importer/iclusion-importer.jar"
}

locate_prod_ckb_importer() {
    echo "/data/tools/ckb-importer/1.4/ckb-importer.jar"
}

locate_latest_ckb_importer() {
    echo "/data/tools/ckb-importer/2.2.0/ckb-importer.jar"
}

locate_pilot_ckb_importer() {
    echo "/data/experiments/pilot_tools/ckb-importer/ckb-importer.jar"
}

locate_prod_serve() {
    echo "/data/tools/serve/1.12/serve.jar"
}

locate_research_serve() {
    echo "/data/tools/serve/2.5.0/serve.jar"
}

locate_pilot_serve() {
    echo "/data/experiments/pilot_tools/serve/serve.jar"
}

locate_prod_protect() {
    echo "/data/tools/protect/2.3/protect.jar"
}

locate_research_protect() {
    echo "/data/tools/protect/2.3/protect.jar"
}

locate_pilot_protect() {
    echo "/data/experiments/pilot_tools/protect/protect.jar"
}

locate_prod_rose() {
    echo "/data/tools/rose/1.3/rose.jar"
}

locate_pilot_rose() {
    echo "/data/experiments/pilot_tools/rose/rose.jar"
}

locate_prod_pave() {
    echo "/data/tools/pave/1.3.1/pave.jar"
}

locate_prod_hmf_id_generator() {
    echo "/data/tools/hmf-id-generator/2.8/hmf-id-generator.jar"
}

locate_pilot_hmf_id_generator() {
    echo "/data/tools/hmf-id-generator/pilot/hmf-id-generator.jar"
}

locate_prod_datarequest() {
    echo "/data/tools/datarequest/datarequest_prod.jar"
}

locate_pilot_datarequest() {
    echo "/data/tools/datarequest/datarequest_pilot.jar"
}

locate_dsync() {
    echo "/data/tools/dsync/1.8.0/dsync.jar"
}

locate_run_contexts_writer() {
    echo "/data/tools/clinical-db-loader/1.1.0/clinical-db-loader.jar"
}

############################# Clinical patient data ############################

locate_tumor_location_mapping_pilot() {
    echo "/data/resources/ops/clinical_curation/pilot_tumor_location_mapping.tsv"
}

locate_tumor_location_mapping_prod() {
    echo "/data/resources/ops/clinical_curation/tumor_location_mapping.tsv"
}

locate_tumor_location_overrides_pilot() {
    echo "/data/resources/ops/clinical_curation/pilot_tumor_location_overrides.tsv"
}

locate_tumor_location_overrides_prod() {
    echo "/data/resources/ops/clinical_curation/tumor_location_overrides.tsv"
}

locate_treatment_mapping_pilot() {
    echo "/data/resources/ops/clinical_curation/pilot_treatment_mapping.tsv"
}

locate_treatment_mapping_prod() {
    echo "/data/resources/ops/clinical_curation/treatment_mapping.tsv"
}

locate_biopsy_site_mapping_prod() {
    echo "/data/resources/ops/clinical_curation/biopsy_site_mapping.tsv"
}

############################# Patient report data ############################

locate_germline_reporting_prod() {
    echo "/data/resources/ops/germline_reporting/germline_reporting.tsv"
}

locate_clinical_transcripts_prod() {
    echo "/data/resources/ops/clinical_transcripts/clinical_transcripts.tsv"
}

locate_summary_patient_report_prod() {
    echo "/data/resources/ops/summary_patient_report/summary_samples.tsv"
}

locate_special_remark_patient_report_pilot() {
    echo "/data/resources/ops/special_remark_patient_report/special_remark_samples_pilot.tsv"
}

locate_special_remark_patient_report_prod() {
    echo "/data/resources/ops/special_remark_patient_report/special_remark_samples.tsv"
}

locate_rva_logo_prod() {
    echo "/data/resources/ops/patient_report_images/L633_l_testlaboratoria_rva_en_color.jpeg"
}

locate_company_logo_prod() {
    echo "/data/resources/ops/patient_report_images/hartwig_logo.jpg"
}

locate_company_logo_oncoact_prod() {
    echo "/data/resources/ops/patient_report_images/hartwig_oncoact_logo.jpg"
}

locate_signature_prod() {
    echo "/data/resources/ops/patient_report_images/signature_edwin_transparant.png"
}

############################### NON JAVA TOOLS #################################

locate_peach_main() {
    echo "$(locate_repo_dir "peach")/peach"
}

############################# PIPELINE VERSION #################################

extract_expected_pipeline_version() {
    echo "5.31"
}

extract_expected_pipeline_version_data_vm() {
    echo "5.31"
}

extract_expected_pipeline_version_research() {
    echo "5.31"
}

extract_expected_pipeline_version_panel() {
    echo "5.32.9cd1b4b"
}

############################## ACTIN Resources #################################

locate_actin_local_resource_repo() {
    echo "$HOME/hmf/repos/actin-resources-private"
}

locate_actin_database_sql_script() {
    echo "/data/resources/actin/sql_database/generate_database.sql"
}

locate_actin_database_views_sql_script() {
    echo "/data/resources/actin/sql_database/generate_views.sql"
}

locate_actin_clinical_curation_directory() {
    echo "/data/resources/actin/clinical_curation"
}

locate_actin_treatment_db_directory() {
    echo "/data/resources/actin/treatment_db"
}

locate_actin_trial_config_directory() {
    echo "/data/resources/actin/trial_config"
}

locate_actin_ctc_config_directory() {
    echo "/data/resources/actin/ctc_config"
}

locate_actin_minimal_molecular_json() {
    echo "/data/resources/actin/minimal_molecular_json/minimal.json"
}

locate_actin_serve_db() {
    echo "/data/resources/actin/serve_db"
}

locate_actin_external_trial_mapping_tsv() {
    echo "/data/resources/actin/evidence_curation/external_trial_mapping.tsv"
}

locate_actin_known_genes_tsv() {
    echo "/data/resources/actin/serve_db/KnownGenes.SERVE.37.tsv"
}

locate_actin_rna_sample_metadata_file() {
    echo "/data/resources/actin/rna_cohort/actin_sample_cohort_mapping.csv"
}

locate_atc_tsv() {
    echo "/data/resources/actin/atc_config/atc_tree.tsv"
}

############################### ACTIN Cohort ###################################

locate_cohort_actin() {
    echo "/data/experiments/charlotte_emc_actionability/system/actin.jar"
}

locate_actin_cohort_pipeline_directory() {
    sample=$1

    echo "/data/experiments/charlotte_emc_actionability/pipelines/${sample}"
}

locate_actin_cohort_molecular_directory() {
    sample=$1

    echo "/data/experiments/charlotte_emc_actionability/molecular/${sample}"
}

locate_actin_cohort_clinical_directory() {
    echo "/data/experiments/charlotte_emc_actionability/clinical"
}

locate_actin_cohort_trial_config_directory() {
    echo "/data/resources/actin/cohort_analysis/trial_config"
}

locate_actin_cohort_trial_database_directory() {
    echo "/data/experiments/charlotte_emc_actionability/trial_database"
}

locate_actin_cohort_treatment_match_directory() {
    echo "/data/experiments/charlotte_emc_actionability/treatment_matches"
}

############################### ACTIN Buckets ##################################

locate_actin_clinical_data_feed_bucket() {
    echo "gs://actin-prod-clinical-data-feed"
}

locate_actin_clinical_output_bucket() {
    echo "gs://actin-prod-clinical-pipeline-output"
}

locate_actin_evaluation_bucket() {
    echo "gs://actin-prod-evaluation"
}

locate_actin_shared_reports_bucket() {
    echo "gs://actin-prod-shared-reports"
}

locate_actin_wgs_pipeline_bucket() {
    echo "gs://actin-prod-wgs-pipeline-output"
}

locate_actin_prod_data_bucket() {
    echo "gs://actin-prod-patient-data"
}

locate_actin_analysis_bucket() {
<<<<<<< HEAD
  echo "gs://actin-prod-actin-analysis-output"
=======
    echo "gs://actin-prod-actin-analysis-output"
>>>>>>> 912dcb62
}

################################# ACTIN Data GCP ###################################

<<<<<<< HEAD
locate_actin_blob() {
  local gsutil_uri=$1 && shift
  local name=$1 && shift
  if gsutil ls "${gsutil_uri}" >/dev/null 2>&1; then
    echo "${gsutil_uri}"
  else
    error "Could not locate ${name} at ${gsutil_uri}"
  fi
}

locate_actin_clinical_json_gcp() {
  local patient=$1 && shift
  local report_gsutil_uri="$(locate_actin_clinical_output_bucket)/${patient}.clinical.json"
  echo $(locate_actin_blob ${report_gsutil_uri} "clinical json")
}

locate_actin_clinical_json_for_sample_gcp() {
  local sample=$1 && shift
  patient=$(echo ${sample} | head -c 12)
  echo $(locate_actin_clinical_json ${patient})
}

locate_actin_molecular_json_gcp() {
  local sample=$1 && shift
  local report_gsutil_uri="$(locate_actin_analysis_bucket)/molecular/${sample}.molecular.json"
  echo $(locate_actin_blob ${report_gsutil_uri} "molecular json")
}

locate_actin_orange_no_germline_json_gcp() {
  local sample=$1 && shift
  local report_gsutil_uri="$(locate_actin_analysis_bucket)/orange/${sample}.orange.json"
  echo $(locate_actin_blob ${report_gsutil_uri} "orange json")
}

locate_actin_orange_no_germline_pdf_gcp() {
  local sample=$1 && shift
  local report_gsutil_uri="$(locate_actin_analysis_bucket)/orange/${sample}.orange.pdf"
  echo $(locate_actin_blob ${report_gsutil_uri} "orange pdf")
}

locate_actin_treatment_match_json_gcp() {
  local patient=$1 && shift
  local report_gsutil_uri="$(locate_actin_analysis_bucket)/algo/${patient}.treatment_match.json"
  echo $(locate_actin_blob ${report_gsutil_uri} "treatment match json")
}

locate_actin_report_pdf_gcp() {
  local patient=$1 && shift
  local report_gsutil_uri="$(locate_actin_analysis_bucket)/report/${patient}.actin.pdf"
  echo $(locate_actin_blob ${report_gsutil_uri} "ACTIN report PDF")
}

locate_actin_evaluation_details_gcp() {
  local patient=$1 && shift
  local report_gsutil_uri="$(locate_actin_analysis_bucket)/evaluation/${patient}.evaluation.details.tsv"
  echo $(locate_actin_blob ${report_gsutil_uri} "ACTIN evaluation details")
}

locate_actin_evaluation_summary_gcp() {
  local patient=$1 && shift
  local report_gsutil_uri="$(locate_actin_analysis_bucket)/evaluation/${patient}.evaluation.summary.tsv"
  echo $(locate_actin_blob ${report_gsutil_uri} "ACTIN evaluation summary")
=======
locate_actin_clinical_json_for_sample_gcp() {
    local sample=$1 && shift
    patient=$(echo ${sample} | head -c 12)

    echo $(locate_actin_clinical_json_gcp ${patient})
}

locate_actin_clinical_json_gcp() {
    local patient=$1 && shift
    local report_gsutil_uri="$(locate_actin_clinical_output_bucket)/${patient}.clinical.json"

    echo $(locate_actin_blob ${report_gsutil_uri} "clinical json")
}

locate_actin_molecular_json_gcp() {
    local sample=$1 && shift
    local report_gsutil_uri="$(locate_actin_analysis_bucket)/molecular/${sample}.molecular.json"

    echo $(locate_actin_blob ${report_gsutil_uri} "molecular json")
}

locate_actin_orange_no_germline_json_gcp() {
    local sample=$1 && shift
    local report_gsutil_uri="$(locate_actin_analysis_bucket)/orange/${sample}.orange.json"

    echo $(locate_actin_blob ${report_gsutil_uri} "orange json")
}

locate_actin_orange_no_germline_pdf_gcp() {
    local sample=$1 && shift
    local report_gsutil_uri="$(locate_actin_analysis_bucket)/orange/${sample}.orange.pdf"

    echo $(locate_actin_blob ${report_gsutil_uri} "orange pdf")
}

locate_actin_treatment_match_json_gcp() {
    local patient=$1 && shift
    local report_gsutil_uri="$(locate_actin_analysis_bucket)/algo/${patient}.treatment_match.json"

    echo $(locate_actin_blob ${report_gsutil_uri} "treatment match json")
}

locate_actin_report_pdf_gcp() {
    local patient=$1 && shift
    local report_gsutil_uri="$(locate_actin_analysis_bucket)/report/${patient}.actin.pdf"

    echo $(locate_actin_blob ${report_gsutil_uri} "ACTIN report PDF")
}

locate_actin_evaluation_details_gcp() {
    local patient=$1 && shift
    local report_gsutil_uri="$(locate_actin_analysis_bucket)/evaluation/${patient}.evaluation.details.tsv"

    echo $(locate_actin_blob ${report_gsutil_uri} "ACTIN evaluation details")
}

locate_actin_evaluation_summary_gcp() {
    local patient=$1 && shift
    local report_gsutil_uri="$(locate_actin_analysis_bucket)/evaluation/${patient}.evaluation.summary.tsv"

    echo $(locate_actin_blob ${report_gsutil_uri} "ACTIN evaluation summary")
}

locate_actin_blob() {
    local gsutil_uri=$1 && shift
    local name=$1 && shift

    if gsutil ls "${gsutil_uri}" >/dev/null 2>&1; then
        echo "${gsutil_uri}"
    else
        error "Could not locate ${name} at ${gsutil_uri}"
    fi
>>>>>>> 912dcb62
}

################################# ACTIN Data VM Based ###################################

locate_actin_clinical_input_feed_directory() {
    echo "/data/actin/clinical/input_feed/latest"
}

locate_actin_curated_clinical_directory() {
    echo "/data/actin/clinical/curated"
}

locate_actin_clinical_json() {
    local patient=$1 && shift
    local clinical_dir=$(locate_actin_curated_clinical_directory)

    if [[ ! -d "${clinical_dir}" ]]; then
        error "Unable to locate ACTIN clinical directory '${clinical_dir}'"
    fi

    local clinical_json="${clinical_dir}/${patient}.clinical.json"
    if [[ ! -f ${clinical_json} ]]; then
        error "Could not locate clinical json for patient '${patient}'"
    fi

    echo "${clinical_json}"
}

locate_actin_clinical_json_for_sample() {
    local sample=$1 && shift
    local clinical_dir=$(locate_actin_curated_clinical_directory)

    if [[ ! -d "${clinical_dir}" ]]; then
        error "Unable to locate ACTIN clinical directory '${clinical_dir}'"
    fi

    patient=$(echo ${sample} | head -c 12)
    local clinical_json="${clinical_dir}/${patient}.clinical.json"
    if [[ ! -f ${clinical_json} ]]; then
        error "Could not locate clinical json for patient '${patient}' based on sample '${sample}'"
    fi

    echo "${clinical_json}"
}

locate_actin_wgs_pipeline_output_directory() {
    echo "/data/actin/wgs_pipeline_output"
}

locate_actin_wts_pipeline_output_directory() {
    echo "/data/actin/wts_pipeline_output"
}

locate_actin_molecular_directory() {
    echo "/data/actin/molecular"
}

locate_actin_molecular_directory_for_sample() {
    local sample=$1 && shift

    if [[ -z "${sample}" ]]; then
        error "No sample provided. Exiting"
    fi

    echo "$(locate_actin_molecular_directory)/${sample}"
}

locate_most_recent_actin_molecular_sample() {
    local patient=$1
    local sample=""
    local molecular_dir=""
    for i in {9..1}; do
        sample="${patient}T${i}"
        molecular_dir=$(locate_actin_molecular_directory_for_sample ${sample})
        if [[ -d "${molecular_dir}" ]]; then
            break
        fi
    done

    if [[ ! -d "${molecular_dir}" ]]; then
        sample="${patient}T"
    fi

    echo ${sample}
}

locate_most_recent_actin_molecular_json() {
    local patient=$1
    local sample=$(locate_most_recent_actin_molecular_sample ${patient})

    echo $(locate_actin_molecular_json ${sample})
}

locate_actin_molecular_json() {
    local sample=$1
    local molecular_dir=$(locate_actin_molecular_directory_for_sample ${sample})

    if [[ ! -d "${molecular_dir}" ]]; then
        error "Unable to locate ACTIN molecular directory '${molecular_dir}'"
    fi

    local molecular_json="${molecular_dir}/actin/${sample}.molecular.json"
    if [[ ! -f ${molecular_json} ]]; then
        error "Could not locate molecular json for sample '${sample}'"
    fi

    echo "${molecular_json}"
}

locate_actin_trial_database_directory() {
    echo "/data/actin/trial_database"
}

locate_actin_treatment_match_directory() {
    echo "/data/actin/treatment_matches"
}

locate_actin_treatment_match_json() {
    local patient=$1 && shift
    local treatment_match_dir=$(locate_actin_treatment_match_directory)

    if [[ ! -d "${treatment_match_dir}" ]]; then
        error "Unable to locate ACTIN treatment match directory '${treatment_match_dir}'"
    fi

    local treatment_match_json="${treatment_match_dir}/${patient}.treatment_match.json"
    if [[ ! -f ${treatment_match_json} ]]; then
        error "Could not locate treatment match json for patient '${patient}'"
    fi

    echo "${treatment_match_json}"
}

locate_actin_reports_directory() {
    echo "/data/actin/reports"
}

locate_actin_report_pdf() {
    local patient=$1 && shift
    local reports_dir=$(locate_actin_reports_directory)

    if [[ ! -d "${reports_dir}" ]]; then
        error "Unable to locate ACTIN report directory '${reports_dir}'"
    fi

    local report_pdf="${reports_dir}/${patient}.actin.pdf"
    if [[ ! -f ${report_pdf} ]]; then
        error "Could not locate ACTIN report pdf for patient '${patient}'"
    fi

    echo "${report_pdf}"
}

locate_actin_evaluation_directory() {
    echo "/data/actin/evaluation"
}

locate_actin_evaluation_details() {
    local patient=$1 && shift
    local evaluation_dir=$(locate_actin_evaluation_directory)

    if [[ ! -d "${evaluation_dir}" ]]; then
        error "Unable to locate ACTIN evaluation directory '${evaluation_dir}'"
    fi

    local evaluation_details_tsv="${evaluation_dir}/${patient}.evaluation.details.tsv"
    if [[ ! -f ${evaluation_details_tsv} ]]; then
        error "Could not locate ACTIN evaluation details tsv for patient '${patient}'"
    fi

    echo "${evaluation_details_tsv}"
}

locate_actin_evaluation_summary() {
    local patient=$1 && shift
    local evaluation_dir=$(locate_actin_evaluation_directory)

    if [[ ! -d "${evaluation_dir}" ]]; then
        error "Unable to locate ACTIN evaluation directory '${evaluation_dir}'"
    fi

    local evaluation_summary_tsv="${evaluation_dir}/${patient}.evaluation.summary.tsv"
    if [[ ! -f ${evaluation_summary_tsv} ]]; then
        error "Could not locate ACTIN evaluation summary tsv for patient '${patient}'"
    fi

    echo "${evaluation_summary_tsv}"
}
##################################### RNA ######################################

locate_rna_bam_directory() {
    local run_dir=$1 && shift

    echo "${run_dir}/rna_bam"
}

locate_rna_bam() {
    local run_dir=$1 && shift

    local bam_directory=$(locate_rna_bam_directory ${run_dir})
    local bam=$(find -L "${bam_directory}/" -type f -name "*.sorted.dups.bam")

    echo "${bam}"
}

locate_rna_hla_bam() {
    local run_dir=$1 && shift

    local bam_directory=$(locate_rna_bam_directory ${run_dir})
    local bam=$(find -L "${bam_directory}/" -type f -name "*.hla.bam")

    echo "${bam}"
}

locate_rna_sage_somatic_directory() {
    local run_dir=$1 && shift

    echo "${run_dir}/sage_rna_somatic"
}

locate_rna_sage_germline_directory() {
    local run_dir=$1 && shift

    echo "${run_dir}/sage_rna_germline"
}

locate_rna_annotated_somatic_variants() {
    local run_dir=$1 && shift

    local rna_sage_somatic_directory=$(locate_rna_sage_somatic_directory ${run_dir})
    local rna_annotated_vcf=$(find -L "${rna_sage_somatic_directory}/" -type f -name "*.purple.somatic.with_rna.vcf.gz")

    echo "${rna_annotated_vcf}"
}

locate_rna_annotated_germline_variants() {
    local run_dir=$1 && shift

    local rna_sage_germline_directory=$(locate_rna_sage_germline_directory ${run_dir})
    local rna_annotated_vcf=$(find -L "${rna_sage_germline_directory}/" -type f -name "*.purple.germline.with_rna.vcf.gz")

    echo "${rna_annotated_vcf}"
}

locate_rna_analysis_bucket() {
    local sample=$1 && shift
    local rna_analysis_bucket=""

    # Check if there is a Log.out for this sample in the bucket
    gsutil -q stat "gs://hmf-rna-analysis/samples/${sample}/Log.out"
    if [[ $? == 0 ]]; then
        rna_analysis_bucket="gs://hmf-rna-analysis/samples/${sample}"
    fi

    # If it does not exist, try again with another file (run.log):
    if [[ -z ${rna_analysis_bucket} ]]; then
        gsutil -q stat "gs://hmf-rna-analysis/samples/${sample}/run.log"
        if [[ $? == 0 ]]; then
            rna_analysis_bucket="gs://hmf-rna-analysis/samples/${sample}"
        fi
    fi

    echo "${rna_analysis_bucket}"
}

############################# Pipeline Resources ###############################

locate_ensembl_data_dir_37() {
    echo "/data/resources/public/ensembl_data_cache/37"
}

locate_ensembl_data_dir_38() {
    echo "/data/resources/public/ensembl_data_cache/38"
}

locate_amber_snpcheck_37_vcf() {
    echo "/data/resources/public/amber/37/Amber.snpcheck.37.vcf"
}

locate_amber_snpcheck_38_vcf() {
    echo "/data/resources/public/amber/38/Amber.snpcheck.38.vcf"
}

locate_cuppa_ref_dir_dna() {
    echo "/data/resources/public/cuppa"
}

locate_cuppa_ref_dir_dna_rna() {
    echo "/data/resources/actin/cuppa_ref_dna_rna_1_8"
}

locate_cohort_mapping_tsv() {
    echo "/data/resources/public/orange/cohort_mapping.tsv"
}

locate_cohort_percentiles_tsv() {
    echo "/data/resources/public/orange/cohort_percentiles.tsv"
}

locate_isofox_gene_distribution_csv() {
    echo "/data/resources/actin/rna_reference_database/isofox.hmf_3444.gene_distribution.37.csv"
}

locate_isofox_alt_sj_cohort_csv() {
    echo "/data/resources/actin/rna_reference_database/isofox.hmf_3444.alt_sj_cohort.37.csv"
}

locate_doid_json() {
    echo "/data/resources/public/disease_ontology/doid.json"
}

locate_driver_gene_panel_37_tsv() {
    echo "/data/resources/public/gene_panel/37/DriverGenePanel.37.tsv"
}

locate_driver_gene_panel_38_tsv() {
    echo "/data/resources/public/gene_panel/38/DriverGenePanel.38.tsv"
}

locate_known_fusion_data_37_csv() {
    echo "/data/resources/public/fusions/37/known_fusion_data.37.csv"
}

locate_known_fusion_data_38_csv() {
    echo "/data/resources/public/fusions/38/known_fusion_data.38.csv"
}

locate_peach_resource_dir() {
    echo "/data/dbs/peach"
}

############################### Ops Resources #################################

locate_samplesheets_dir() {
    echo "/data/samplesheets"
}

locate_sample_registration_unregistered_jsons_dir() {
    echo "/data/ops/api/prod/jsons"
}

locate_sample_registration_registered_jsons_dir() {
    echo "/data/ops/api/prod/jsons/registered"
}

locate_sample_registration_logs_dir() {
    echo "/data/ops/api/prod/logs"
}

locate_snpcheck_dir() {
    echo "/data/snpcheck"
}

locate_snpcheck_vcf_upload_dir() {
    echo "/data/snpcheck/gcp-sync"
}

############################### SERVE Resources ################################

locate_pilot_iclusion_trial_tsv() {
    echo "/data/resources/crunch/serve/iclusion/iclusion_trials_pilot.tsv"
}

locate_prod_iclusion_trial_tsv() {
    echo "/data/resources/crunch/serve/iclusion/iclusion_trials_prod.tsv"
}

locate_latest_iclusion_trial_tsv() {
    echo "/data/resources/crunch/serve/iclusion/iclusion_trials_latest.tsv"
}

locate_prod_iclusion_trial_tsv_pilot() {
    echo "/data/resources/crunch/serve/iclusion/iclusion_trials_pilot.tsv"
}

locate_iclusion_filter_tsv() {
    echo "/data/resources/crunch/serve/curation/iclusion_filters.tsv"
}

locate_iclusion_filter_pilot_tsv() {
  echo "/data/resources/crunch/serve/curation/iclusion_filters_pilot.tsv"
}

locate_vicc_json() {
    echo "/data/resources/crunch/serve/vicc/all.json"
}

locate_docm_tsv() {
    echo "/data/resources/crunch/serve/docm/docm_v3.2.tsv"
}

locate_hartwig_cohort_hotspots_tsv() {
    echo "/data/resources/crunch/serve/hartwig/hotspot/hartwig_cohort_hotspots.tsv"
}

locate_hartwig_curated_hotspots_tsv() {
    echo "/data/resources/crunch/serve/hartwig/hotspot/hartwig_curated_hotspots.tsv"
}

locate_hartwig_curated_genes_tsv() {
    echo "/data/resources/crunch/serve/hartwig/gene/hartwig_curated_genes.tsv"
}

locate_ckb_flex_data_production_dir() {
    echo "/data/resources/custom/ckb/production/ckb_flex_dump"
}

locate_ckb_flex_data_latest_dir() {
    echo "/data/resources/custom/ckb/latest/ckb_flex_dump"
}

locate_ckb_filter_tsv() {
    echo "/data/resources/crunch/serve/curation/ckb_filters.tsv"
}

locate_ckb_filter_pilot_tsv() {
    echo "/data/resources/crunch/serve/curation/ckb_filters_pilot.tsv"
}

locate_ckb_drug_class_curation_pilot_tsv() {
    echo "/data/resources/crunch/serve/curation/ckb_treatment_approach_curation_pilot.tsv"
}

locate_ckb_drug_curation_tsv() {
    echo "/data/resources/crunch/serve/curation/ckb_treatment_approach_curation.tsv"
}

locate_public_missing_doids_mapping_tsv() {
    echo "/data/resources/crunch/serve/curation/public_doids_mapping.tsv"
}

locate_private_missing_doids_mapping_tsv() {
    echo "/data/resources/crunch/serve/curation/private_doids_mapping.tsv"
}

############################### ROSE Resources ################################

locate_actionability_database_tsv() {
    echo "/data/resources/ops/rose/actionability.tsv"
}

locate_actionability_database_tsv_pilot() {
    echo "/data/resources/crunch/rose/actionability.tsv"
}

#################################### Repos #####################################

locate_repo_dir() {
    local repo_name=$1 && shift
    echo "/data/repos/${repo_name}"
}

locate_resources_repo_dir() {
    local repo_name=$1 && shift
    echo "/data/resources/${repo_name}"
}

################################# REF GENOME ###################################

locate_ref_genome_37_fasta_file() {
    echo "/data/resources/bucket/reference_genome/37/Homo_sapiens.GRCh37.GATK.illumina.fasta"
}

locate_ref_genome_38_fasta_file() {
    echo "/data/resources/bucket/reference_genome/38/GCA_000001405.15_GRCh38_no_alt_analysis_set.fna"
}

locate_ref_genome_37_to_38_chain() {
    echo "/data/resources/crunch/reference_genome_liftover/hg19ToHg38.over.chain"
}

locate_ref_genome_38_to_37_chain() {
    echo "/data/resources/crunch/reference_genome_liftover/hg38ToHg19.over.chain"
}

##################################  METRICS ####################################

locate_wgs_metrics() {
    local run_dir=$1 && shift
    local sample=$1 && shift

    local metrics_file=""
    local metrics_dir_pre_v5=${run_dir}/QCStats
    local metrics_dir_v5=${run_dir}/${sample}/bam_metrics

    if [[ -d "${metrics_dir_pre_v5}" ]]; then
        metrics_file=$(find -L ${metrics_dir_pre_v5}/ -type f -name "${sample}*_WGSMetrics.txt")
    elif [[ -d "${metrics_dir_v5}" ]]; then
        metrics_file=$(find -L ${metrics_dir_v5}/ -type f -name "${sample}.wgsmetrics")
        # Some runs have new structure but still old file names.
        if [[ -z ${metrics_file} ]]; then
            metrics_file=$(find -L ${metrics_dir_v5}/ -type f -name "${sample}*_WGSMetrics.txt")
        fi
    fi

    if [[ -z "${metrics_file}" ]]; then
        error "Unable to locate metrics file for ${sample} in run ${run_dir}."
    fi

    echo ${metrics_file}
}

locate_flagstats() {
    local run_dir=$1 && shift
    local sample=$1 && shift

    local flagstats_file=""
    local flagstats_dir_pre_v5=${run_dir}/${sample}/mapping
    local flagstats_dir_v5=${run_dir}/${sample}/flagstat

    if [[ -d "${flagstats_dir_pre_v5}" ]]; then
        flagstats_file=$(find -L ${flagstats_dir_pre_v5}/ -type f -name "${sample}*.realigned.flagstat")
    elif [[ -d "${flagstats_dir_v5}" ]]; then
        flagstats_file=$(find -L ${flagstats_dir_v5}/ -type f -name "${sample}.flagstat")
        # Some runs have new structure but still old file names.
        if [[ -z ${flagstats_file} ]]; then
            flagstats_file=$(find -L ${flagstats_dir_v5}/ -type f -name "${sample}*.realigned.flagstat")
        fi
    fi

    if [[ -z "${flagstats_file}" ]]; then
        error "Unable to locate flagstats file for ${sample} in run ${run_dir}."
    fi

    echo ${flagstats_file}
}

##################################### AMBER ####################################

locate_amber_directory() {
    local run_dir=$1
    local amber_dir=${run_dir}/amber

    if [[ ! -d "${amber_dir}" ]]; then
        error "Unable to locate AMBER directory in ${run_dir}."
    fi

    echo ${amber_dir}
}

###################################### SAGE ####################################

locate_sage_somatic_data_directory() {
    local run_dir=$1
    local sage_somatic_dir=""

    if [[ -d "${run_dir}/sage_somatic" ]]; then
        sage_somatic_dir="${run_dir}/sage_somatic"
    elif [[ -d "${run_dir}/sage" ]]; then
        sage_somatic_dir="${run_dir}/sage"
    fi

    echo "${sage_somatic_dir}"
}

locate_sage_filtered_somatic_variants() {
    local run_dir=$1
    local sage_dir_old=${run_dir}/sage
    local sage_dir=${run_dir}/sage_somatic

    local somatic_vcf=""

    if [[ -d "${sage_dir}" ]]; then
        somatic_vcf=$(find -L ${sage_dir}/ -type f -name "*.sage.somatic.filtered.vcf.gz")
    elif [[ -d "${sage_dir_old}" ]]; then
        somatic_vcf=$(find -L ${sage_dir_old}/ -type f -name "*.sage.somatic.filtered.vcf.gz")
    fi

    if [[ -z "${somatic_vcf}" ]]; then
        error "Unable to locate sage filtered somatic variants in ${run_dir}."
    fi
    echo ${somatic_vcf}
}

locate_sage_full_somatic_variants() {
    local run_dir=$1
    local sage_dir_old=${run_dir}/sage
    local sage_dir=${run_dir}/sage_somatic

    local somatic_vcf=""

    if [[ -d "${sage_dir}" ]]; then
        somatic_vcf=$(find -L ${sage_dir}/ -type f -name "*.sage.somatic.vcf.gz")
    elif [[ -d "${sage_dir_old}" ]]; then
        somatic_vcf=$(find -L ${sage_dir_old}/ -type f -name "*.sage.somatic.vcf.gz")
    fi

    if [[ -z "${somatic_vcf}" ]]; then
        error "Unable to locate sage full somatic variants in ${run_dir}."
    fi
    echo ${somatic_vcf}
}

locate_sage_bqr_tsv() {
    local run_dir=$1 && shift
    local sample=$1 && shift

    local sage_dir="${run_dir}/sage_somatic"

    local bqr_tsv=""

    if [[ -d "${sage_dir}" ]]; then
        bqr_tsv=$(find -L ${sage_dir}/ -type f -name "${sample}.sage.bqr.tsv")
    fi

    if [[ -z "${bqr_tsv}" ]]; then
        error "Unable to locate BQR TSV for ${sample} in ${run_dir}."
    fi

    echo ${bqr_tsv}
}

locate_sage_bqr_plot() {
    local run_dir=$1 && shift
    local sample=$1 && shift

    local sage_dir_old=${run_dir}/sage
    local sage_dir=${run_dir}/sage_somatic

    local bqr_plot=""

    if [[ -d "${sage_dir}" ]]; then
        bqr_plot=$(find -L ${sage_dir}/ -type f -name "${sample}.sage.bqr.png")
    elif [[ -d "${sage_dir_old}" ]]; then
        bqr_plot=$(find -L ${sage_dir_old}/ -type f -name "${sample}.sage.bqr.png")
    fi

    if [[ -z "${bqr_plot}" ]]; then
        error "Unable to locate BQR plot for ${sample} in ${run_dir}."
    fi
    echo ${bqr_plot}
}

locate_sage_germline_data_directory() {
    local run_dir=$1

    echo "${run_dir}/sage_germline"
}

locate_sage_germline_gene_coverage() {
    local run_dir=$1 && shift

    local sage_dir=${run_dir}/sage_germline

    local gene_coverage_tsv=""

    if [[ -d "${sage_dir}" ]]; then
        gene_coverage_tsv=$(find -L ${sage_dir}/ -type f -name "*.sage.gene.coverage.tsv")
    fi

    if [[ -z "${gene_coverage_tsv}" ]]; then
        error "Unable to locate SAGE germline gene coverage in ${run_dir}."
    fi
    echo ${gene_coverage_tsv}
}

##################################### PURPLE ###################################

locate_purple_data_directory() {
    local run_dir=$1

    local purple_data_dir="${run_dir}/purple"
    if [[ ! -d "${purple_data_dir}" ]]; then
        error "Unable to locate purple data directory in ${run_dir}."
    fi

    echo "${purple_data_dir}"
}

locate_purple_plot_directory() {
    local run_dir=$1

    local purple_plot_dir="${run_dir}/purple/plot"
    if [[ ! -d "${purple_plot_dir}" ]]; then
        error "Unable to locate purple plot directory in ${run_dir}."
    fi

    echo "${purple_plot_dir}"
}

locate_purple_purity() {
    local run_dir=$1
    local purple_purity_tsv=$(find -L ${run_dir}/purple/ -type f -name "*.purple.purity.tsv")
    if [[ -z "${purple_purity_tsv}" ]]; then
        error "Unable to locate purple purity in ${run_dir}."
    fi
    echo ${purple_purity_tsv}
}

locate_purple_pilot_purity() {
    local run_dir=$1
    local purple_pilot_dir=${run_dir}/purple_pilot
    local purple_purity_tsv=""

    if [[ -d "${purple_pilot_dir}" ]]; then
        purple_purity_tsv=$(find -L ${purple_pilot_dir}/ -type f -name "*.purple.purity.tsv")
    fi

    if [[ -z "${purple_purity_tsv}" ]]; then
        error "Unable to locate purple pilot purity in ${run_dir}."
    fi
    echo ${purple_purity_tsv}
}

locate_purple_qc() {
    local run_dir=$1
    local purple_qc_file=$(find -L ${run_dir}/purple/ -type f -name "*.purple.qc")
    if [[ -z "${purple_qc_file}" ]]; then
        error "Unable to locate purple qc in ${run_dir}."
    fi
    echo ${purple_qc_file}
}

locate_purple_somatic_driver_catalog() {
    local run_dir=$1
    local purple_somatic_driver_tsv=$(find -L ${run_dir}/purple/ -type f -name "*.driver.catalog.somatic.tsv")
    if [[ -z "${purple_somatic_driver_tsv}" ]]; then
        error "Unable to locate purple somatic driver catalog in ${run_dir}."
    fi
    echo ${purple_somatic_driver_tsv}
}

locate_purple_somatic_copynumber_tsv() {
    local run_dir=$1
    local purple_somatic_copynumber_tsv=$(find -L ${run_dir}/purple/ -type f -name "*.purple.cnv.somatic.tsv")
    if [[ -z "${purple_somatic_copynumber_tsv}" ]]; then
        error "Unable to locate purple somatic copynumbers in ${run_dir}."
    fi
    echo ${purple_somatic_copynumber_tsv}
}

locate_purple_gene_copynumbers() {
    local run_dir=$1
    local purple_gene_copynumbers=$(find -L ${run_dir}/purple/ -type f -name "*.purple.cnv.gene.tsv")
    if [[ -z "${purple_gene_copynumbers}" ]]; then
        error "Unable to locate purple gene copynumbers in ${run_dir}."
    fi
    echo ${purple_gene_copynumbers}
}

locate_purple_pilot_gene_copynumbers() {
    local run_dir=$1
    local purple_pilot_dir=${run_dir}/purple_pilot
    local purple_gene_copynumbers=""

    if [[ -d "${purple_pilot_dir}" ]]; then
        purple_gene_copynumbers=$(find -L ${purple_pilot_dir}/ -type f -name "*.purple.cnv.gene.tsv")
    fi

    if [[ -z "${purple_gene_copynumbers}" ]]; then
        error "Unable to locate purple pilot gene copynumbers in ${run_dir}."
    fi
    echo ${purple_gene_copynumbers}
}

locate_purple_somatic_variants() {
    local run_dir=$1
    local somatic_vcf=$(find -L ${run_dir}/purple/ -type f -name "*.purple.somatic.vcf.gz")
    if [[ -z "${somatic_vcf}" ]]; then
        error "Unable to locate purple somatic variants in ${run_dir}."
    fi
    echo ${somatic_vcf}
}

locate_purple_somatic_variants_panel() {
    local run_dir=$1
    local somatic_vcf=$(find -L ${run_dir}/purple/ -type f -name "*.purple.somatic.vcf.gz")
    if [[ -z "${somatic_vcf}" ]]; then
        error "Unable to locate purple somatic variants in ${run_dir}."
    fi
    echo ${somatic_vcf} | tr "/" " " | awk '{print $NF}'
}

locate_purple_pilot_somatic_variants() {
    local run_dir=$1
    local purple_pilot_dir=${run_dir}/purple_pilot
    local somatic_vcf=""

    if [[ -d "${purple_pilot_dir}" ]]; then
        somatic_vcf=$(find -L ${purple_pilot_dir}/ -type f -name "*.purple.somatic.vcf.gz")
    fi

    if [[ -z "${somatic_vcf}" ]]; then
        error "Unable to locate purple pilot somatic variants in ${run_dir}."
    fi

    echo ${somatic_vcf}
}

locate_purple_circos_plot() {
    local run_dir=$1
    local circos_plot=$(find -L ${run_dir}/purple/plot/ -type f -name "*.circos.png")
    if [[ -z "${circos_plot}" ]]; then
        error "Unable to locate purple circos plot in ${run_dir}."
    fi
    echo ${circos_plot}
}

locate_purple_pilot_circos_plot() {
    local run_dir=$1
    local purple_pilot_dir=${run_dir}/purple_pilot
    local circos_plot=""

    if [[ -d "${purple_pilot_dir}" ]]; then
        circos_plot=$(find -L ${purple_pilot_dir}/plot/ -type f -name "*.circos.png")
    fi

    if [[ -z "${circos_plot}" ]]; then
        error "Unable to locate purple pilot circos plot in ${run_dir}."
    fi
    echo ${circos_plot}
}

################################ PURPLE Germline ###############################

locate_purple_germline_variants() {
    local run_dir=$1
    local germline_vcf=$(find -L ${run_dir}/purple/ -type f -name "*.purple.germline.vcf.gz")
    if [[ -z "${germline_vcf}" ]]; then
        error "Unable to locate purple germline variants in ${run_dir}."
    fi
    echo ${germline_vcf}
}

locate_purple_pilot_germline_variants() {
    local run_dir=$1
    local purple_dir=${run_dir}/purple_pilot

    local germline_vcf=""

    if [[ -d "${purple_dir}" ]]; then
        germline_vcf=$(find -L ${purple_dir} -type f -name "*.purple.germline.vcf.gz")
    fi

    if [[ -z "${germline_vcf}" ]]; then
        error "Unable to locate purple pilot germline variants in ${run_dir}."
    fi
    echo ${germline_vcf}
}

locate_purple_germline_deletions() {
    local run_dir=$1
    local purple_germline_deletion_tsv=$(find -L ${run_dir}/purple/ -type f -name "*.purple.germline.deletion.tsv")
    if [[ -z "${purple_germline_deletion_tsv}" ]]; then
        error "Unable to locate purple germline deletions in ${run_dir}."
    fi
    echo ${purple_germline_deletion_tsv}
}

locate_purple_germline_driver_catalog() {
    local run_dir=$1
    local purple_germline_driver_tsv=$(find -L ${run_dir}/purple/ -type f -name "*.driver.catalog.germline.tsv")
    if [[ -z "${purple_germline_driver_tsv}" ]]; then
        error "Unable to locate purple germline driver catalog in ${run_dir}."
    fi
    echo ${purple_germline_driver_tsv}
}

############################ Structural Variants ###############################

locate_purple_structural_variants() {
    local run_dir=$1
    local structural_vcf=$(find -L ${run_dir}/purple/ -type f -name "*.purple.sv.vcf.gz")
    if [[ -z "${structural_vcf}" ]]; then
        error "Unable to locate purple structural variants in ${run_dir}."
    fi
    echo ${structural_vcf}
}

locate_purple_pilot_structural_variants() {
    local run_dir=$1
    local purple_pilot_dir=${run_dir}/purple_pilot
    local structural_vcf=""

    if [[ -d "${purple_pilot_dir}" ]]; then
        structural_vcf=$(find -L ${purple_pilot_dir}/ -type f -name "*.purple.sv.vcf.gz")
    fi

    if [[ -z "${structural_vcf}" ]]; then
        error "Unable to locate purple pilot structural variants in ${run_dir}."
    fi
    echo ${structural_vcf}
}

locate_gripss_structural_variants() {
    local run_dir=$1
    local gripss_dir="${run_dir}/gripss_somatic"
    [[ -d "${gripss_dir}" ]] || gripss_dir="${run_dir}/gripss"

    local structural_vcf=""
    if [[ -d "${gripss_dir}" ]]; then
        structural_vcf=$(find -L ${gripss_dir}/ -type f -name "*.gripss.somatic.filtered.vcf.gz")
        # With GRIPSS 2.0 the name has changed from "somatic filtered" to "filtered somatic"
        if [[ -z ${structural_vcf} ]]; then
            structural_vcf=$(find -L ${gripss_dir}/ -type f -name "*.gripss.filtered.somatic.vcf.gz")
        fi
    fi

    if [[ -z "${structural_vcf}" ]]; then
        error "Unable to locate GRIPSS structural variants in ${run_dir}."
    fi
    echo ${structural_vcf}
}

locate_gripss_recovery_candidates() {
    local run_dir=$1
    local gripss_dir="${run_dir}/gripss_somatic"
    [[ -d "${gripss_dir}" ]] || gripss_dir="${run_dir}/gripss"

    local structural_vcf=""
    if [[ -d "${gripss_dir}" ]]; then
        structural_vcf=$(find -L ${gripss_dir}/ -type f -name "*.gripss.somatic.vcf.gz")
    fi

    if [[ -z "${structural_vcf}" ]]; then
        error "Unable to locate GRIPSS recovery variants in ${run_dir}."
    fi
    echo ${structural_vcf}
}

##################################### LINX #####################################

locate_linx_somatic_data_directory() {
    local run_dir=$1

    local linx_somatic_data_directory="${run_dir}/linx"
    if [[ ! -d "${linx_somatic_data_directory}" ]]; then
        error "Unable to locate linx somatic data directory in ${run_dir}."
    fi
    echo "${linx_somatic_data_directory}"
}

locate_linx_plot_directory() {
    local run_dir=$1

    local linx_plot_dir="${run_dir}/linx/plot"
    echo "${linx_plot_dir}"
}

locate_linx_fusions() {
    local run_dir=$1
    local fusion_tsv=$(find -L ${run_dir}/linx/ -type f -name "*.linx.fusion.tsv")
    if [[ -z "${fusion_tsv}" ]]; then
        error "Unable to locate linx fusions tsv in ${run_dir}."
    fi
    echo ${fusion_tsv}
}

locate_linx_breakends() {
    local run_dir=$1
    local disruption_tsv=$(find -L ${run_dir}/linx/ -type f -name "*.linx.breakend.tsv")
    if [[ -z "${disruption_tsv}" ]]; then
        error "Unable to locate linx disruptions tsv in ${run_dir}."
    fi
    echo ${disruption_tsv}
}

locate_linx_driver_catalog() {
    local run_dir=$1
    local driver_catalog_tsv=$(find -L ${run_dir}/linx/ -type f -name "*.driver.catalog.tsv")
    if [[ -z "${driver_catalog_tsv}" ]]; then
        error "Unable to locate linx drivers catalog in ${run_dir}."
    fi
    echo ${driver_catalog_tsv}
}

locate_linx_drivers() {
    local run_dir=$1
    local driver_tsv=$(find -L ${run_dir}/linx/ -type f -name "*.drivers.tsv")
    if [[ -z "${driver_tsv}" ]]; then
        error "Unable to locate linx drivers in ${run_dir}."
    fi
    echo ${driver_tsv}
}

locate_linx_structural_variants() {
    local run_dir=$1
    local structural_variant_tsv=$(find -L ${run_dir}/linx/ -type f -name "*.linx.svs.tsv")
    if [[ -z "${structural_variant_tsv}" ]]; then
        error "Unable to locate linx structural variant tsv in ${run_dir}."
    fi
    echo ${structural_variant_tsv}
}

################################# LINX GERMLINE ################################

locate_linx_germline_data_directory() {
    local run_dir=$1
    local linx_germline_data_directory="${run_dir}/linx_germline"
    if [[ ! -d "${linx_germline_data_directory}" ]]; then
        error "Unable to locate linx germline data directory in ${run_dir}."
    fi
    echo ${linx_germline_data_directory}
}

locate_linx_germline_disruptions() {
    local run_dir=$1
    local germline_disruption_tsv=$(find -L ${run_dir}/linx_germline/ -type f -name "*.linx.germline.disruption.tsv")
    if [[ -z "${germline_disruption_tsv}" ]]; then
        error "Unable to locate linx germline disruptions in ${run_dir}."
    fi
    echo ${germline_disruption_tsv}
}

##################################### LILAC ####################################

locate_lilac_data_directory() {
    local run_dir=$1

    echo "${run_dir}/lilac"
}

locate_lilac_results() {
    local run_dir=$1
    local results_file=""
    results_file=$(find -L "${run_dir}/lilac/" -type f -name "*.lilac.csv" -or -name "*.lilac.tsv")
    if [[ -z "${results_file}" ]]; then
        error "Unable to locate lilac result csv/tsv in ${run_dir}."
    fi
    echo "${results_file}"
}

locate_lilac_qc() {
    local run_dir=$1
    local qc_file=""
    qc_file=$(find -L "${run_dir}/lilac/" -type f -name "*.lilac.qc.csv" -or -name "*.lilac.qc.tsv")
    if [[ -z "${qc_file}" ]]; then
        error "Unable to locate lilac qc csv/tsv in ${run_dir}."
    fi
    echo "${qc_file}"
}

locate_lilac_hla_bam_for_sample() {
    local run_dir=$1 && shift
    local sample=$1 && shift

    local hla_bam=$(find -L ${run_dir}/lilac_slicer -type f -name "${sample}.hla.bam")
    if [[ -z "${hla_bam}" ]]; then
        error "Unable to locate lilac HLA BAM for ${sample} in ${run_dir}."
    fi
    echo ${hla_bam}
}


##################################### ROSE #####################################

locate_rose_pilot() {
    local run_dir=$1
    local rose_tsv=$(find -L ${run_dir}/rose_pilot/ -type f -name "*.rose.tsv")
    echo $rose_tsv
    if [[ -z "${rose_tsv}" ]]; then
        error "Unable to locate rose pilot tsv in ${run_dir}."
    fi
    echo ${rose_tsv}
}

locate_rose() {
    local run_dir=$1
    local rose_tsv=$(find -L ${run_dir}/rose/ -type f -name "*.rose.tsv")
    if [[ -z "${rose_tsv}" ]]; then
        error "Unable to locate rose tsv in ${run_dir}."
    fi
    echo ${rose_tsv}
}

#################################### ISOFOX ####################################

locate_isofox_data_directory() {
    local run_dir=$1

    echo "${run_dir}/isofox"
}

locate_isofox_summary() {
    local run_dir=$1
    local summary_csv=$(find -L ${run_dir}/isofox/ -type f -name "*.isf.summary.csv")
    if [[ -z "${summary_csv}" ]]; then
        error "Unable to locate isofox summary csv in ${run_dir}."
    fi
    echo ${summary_csv}
}

locate_isofox_gene_data() {
    local run_dir=$1
    local gene_data_csv=$(find -L ${run_dir}/isofox/ -type f -name "*.isf.gene_data.csv")
    if [[ -z "${gene_data_csv}" ]]; then
        error "Unable to locate isofox gene data csv in ${run_dir}."
    fi
    echo ${gene_data_csv}
}

locate_isofox_pass_fusions() {
    local run_dir=$1
    local pass_fusions_csv=$(find -L ${run_dir}/isofox/ -type f -name "*.isf.pass_fusions.csv")
    if [[ -z "${pass_fusions_csv}" ]]; then
        error "Unable to locate isofox pass fusions csv in ${run_dir}."
    fi
    echo ${pass_fusions_csv}
}

locate_isofox_alt_splice_junctions() {
    local run_dir=$1
    local alt_splice_junc_csv=$(find -L ${run_dir}/isofox/ -type f -name "*.isf.alt_splice_junc.csv")
    if [[ -z "${alt_splice_junc_csv}" ]]; then
        error "Unable to locate isofox alt splice junction csv in ${run_dir}."
    fi
    echo ${alt_splice_junc_csv}
}

##################################### Sigs #####################################

locate_sigs_data_directory() {
    local run_dir=$1
    if [[ ! -d ${run_dir} ]]; then
        error "Run dir is not a directory: ${run_dir}"
    fi
    echo "${run_dir}/sigs"
}

locate_sigs_allocation_tsv() {
    local run_dir=$1
    local sigs_allocation_tsv=$(find -L ${run_dir}/sigs/ -type f -name "*.sig.allocation.tsv")
    if [[ -z "${sigs_allocation_tsv}" ]]; then
        error "Unable to locate sigs allocation tsv in ${run_dir}."
    fi
    echo ${sigs_allocation_tsv}
}

locate_sigs_pilot_dir() {
    local run_dir=$1
    if [[ ! -d ${run_dir} ]]; then
        error "Run dir is not a directory: ${run_dir}"
    fi
    echo "${run_dir}/sigs_pilot"
}

##################################### GATK #####################################

locate_gatk_germline_variants() {
    local run_dir=$1 && shift

    local germline_vcf=""
    local gatk_dir="${run_dir}/gatk_germline"

    if [[ -d "${gatk_dir}" ]]; then
        germline_vcf=$(find -L ${gatk_dir}/ -type f -name "*.germline.vcf.gz")
        # Some runs have GATK calls in a new place but with old file name.
        if [[ -z "${germline_vcf}" ]]; then
            germline_vcf=$(find -L ${gatk_dir}/ -type f -name "*.annotated.vcf.gz")
        fi
    fi

    if [[ -z "${germline_vcf}" ]]; then
        error "Unable to locate GATK germline VCF in ${run_dir}."
    fi

    echo ${germline_vcf}
}

#################################### PEACH #####################################

locate_peach_venv_dir() {
    echo "$(locate_peach_resource_dir)/venv/peach"
}

locate_peach_requirements() {
    echo "$(locate_repo_dir "peach")/requirements.txt"
}

locate_peach_pilot_output_dir() {
    local run_dir=$1

    echo "${run_dir}/peach_pilot"
}

locate_peach_pilot_calls() {
    local run_dir=$1
    local peach_pilot_output_dir=$(locate_peach_pilot_output_dir "${run_dir}")

    local peach_pilot_calls_tsv=""

    if [[ -d "${peach_pilot_output_dir}" ]]; then
        peach_pilot_calls_tsv=$(find -L "${peach_pilot_output_dir}" -type f -name "*.peach.calls.tsv")
    fi

    if [[ -z "${peach_pilot_calls_tsv}" ]]; then
        error "Unable to locate pilot PEACH calls tsv in ${run_dir}."
    fi

    echo "${peach_pilot_calls_tsv}"
}

locate_peach_pilot_genotype() {
    local run_dir=$1
    local peach_pilot_output_dir=$(locate_peach_pilot_output_dir "${run_dir}")

    local peach_pilot_genotype_tsv=""

    if [[ -d "${peach_pilot_output_dir}" ]]; then
        peach_pilot_genotype_tsv=$(find -L "${peach_pilot_output_dir}" -type f -name "*.peach.genotype.tsv")
    fi

    if [[ -z "${peach_pilot_genotype_tsv}" ]]; then
        error "Unable to locate pilot PEACH genotype tsv in ${run_dir}."
    fi

    echo "${peach_pilot_genotype_tsv}"
}

locate_peach_prod_output_dir() {
    local run_dir=$1

    echo "${run_dir}/peach"
}

locate_peach_prod_calls() {
    local run_dir=$1
    local peach_prod_output_dir=$(locate_peach_prod_output_dir "${run_dir}")

    local peach_prod_calls_tsv=""

    if [[ -d "${peach_prod_output_dir}" ]]; then
        peach_prod_calls_tsv=$(find -L "${peach_prod_output_dir}" -type f -name "*.peach.calls.tsv")
    fi

    if [[ -z "${peach_prod_calls_tsv}" ]]; then
        error "Unable to locate prod PEACH calls tsv in ${run_dir}."
    fi

    echo "${peach_prod_calls_tsv}"
}

locate_peach_prod_genotype() {
    local run_dir=$1
    local peach_prod_output_dir=$(locate_peach_prod_output_dir "${run_dir}")

    local peach_prod_genotype_tsv=""

    if [[ -d "${peach_prod_output_dir}" ]]; then
        peach_prod_genotype_tsv=$(find -L "${peach_prod_output_dir}" -type f -name "*.peach.genotype.tsv")
    fi

    if [[ -z "${peach_prod_genotype_tsv}" ]]; then
        error "Unable to locate prod PEACH genotype tsv in ${run_dir}."
    fi

    echo "${peach_prod_genotype_tsv}"
}

#################################### CHORD #####################################

locate_chord_data_directory() {
    local run_dir=$1

    echo "${run_dir}/chord"
}

locate_chord_prediction() {
    local run_dir=$1
    local chord_prediction_file=$(find -L ${run_dir}/chord/ -type f -name "*_chord_prediction.txt")
    if [[ -z "${chord_prediction_file}" ]]; then
        error "Unable to locate CHORD prediction file in ${run_dir}."
    fi
    echo ${chord_prediction_file}
}

locate_chord_pilot_prediction() {
    local run_dir=$1
    local chord_prediction_file=$(find -L ${run_dir}/chord_pilot/ -type f -name "*_chord_prediction.txt")
    if [[ -z "${chord_prediction_file}" ]]; then
        error "Unable to locate pilot CHORD prediction file in ${run_dir}."
    fi
    echo ${chord_prediction_file}
}

################################ VIRUSBreakend #################################

locate_virus_breakend_tsv() {
    local run_dir=$1
    local virus_breakend_tsv=$(find -L ${run_dir}/virusbreakend/ -type f -name "*.virusbreakend.vcf.summary.tsv")
    if [[ -z "${virus_breakend_tsv}" ]]; then
        error "Unable to locate virus breakend conclusion tsv in ${run_dir}."
    fi
    echo ${virus_breakend_tsv}
}

################################ VIRUS Interpreter #################################

locate_virus_interpreter_data_directory() {
    local run_dir=$1

    virus_dir="${run_dir}/virus_interpreter"
    if [[ ! -d ${virus_dir} ]]; then
        virus_dir="${run_dir}/virusintrprtr"
    fi

    echo ${virus_dir}
}

locate_virus_annotation_tsv_pilot() {
    local run_dir=$1

    if [[ -d ${run_dir}/virusintrprtr_pilot/ ]]; then
        local virus_annotation_tsv=$(find -L ${run_dir}/virusintrprtr_pilot/ -type f -name "*.virus.annotated.tsv")
    fi

    if [[ -z "${virus_annotation_tsv}" ]]; then
        error "Unable to locate pilot virus annotation TSV in ${run_dir}."
    fi

    echo ${virus_annotation_tsv}
}

locate_virus_annotation_tsv() {
    local run_dir=$1

    if [[ -d "${run_dir}/virus_interpreter/" ]]; then
        local virus_annotation_tsv=$(find -L ${run_dir}/virus_interpreter/ -type f -name "*.virus.annotated.tsv")
    elif [[ -d "${run_dir}/virusintrprtr/" ]]; then
        local virus_annotation_tsv=$(find -L ${run_dir}/virusintrprtr/ -type f -name "*.virus.annotated.tsv")
    fi

    if [[ -z "${virus_annotation_tsv}" ]]; then
        error "Unable to locate virus annotation TSV in ${run_dir}."
    fi
    echo ${virus_annotation_tsv}
}

################################ iClusion importer #################################

locate_pilot_iclusion_importer_trial_tsv() {
    echo "/data/resources/custom/iclusion/iclusion_trials_pilot.tsv"
}

locate_prod_iclusion_importer_trial_tsv() {
    echo "/data/resources/custom/iclusion/iclusion_trials_prod.tsv"
}

locate_latest_iclusion_importer_trial_tsv() {
    echo "/data/resources/custom/iclusion/iclusion_trials_latest.tsv"
}
################################## CUPPA #######################################

locate_cuppa_data_directory() {
    local run_dir=$1

    echo "${run_dir}/cuppa"
}

locate_cuppa_dna_rna_data_directory() {
    local run_dir=$1

    echo "${run_dir}/cuppa_dna_rna"
}

locate_cuppa_result_csv() {
    local run_dir=$1
    local result_csv=$(find -L ${run_dir}/cuppa/ -type f -name "*.cup.data.csv")
    if [[ -z "${result_csv}" ]]; then
        error "Unable to locate cuppa result csv in ${run_dir}."
    fi
    echo ${result_csv}
}

locate_cuppa_dna_rna_result_csv() {
    local run_dir=$1
    local result_csv=$(find -L ${run_dir}/cuppa_dna_rna/ -type f -name "*.cup.data.csv")
    if [[ -z "${result_csv}" ]]; then
        error "Unable to locate cuppa dna-rna result csv in ${run_dir}."
    fi
    echo ${result_csv}
}

locate_cuppa_summary_plot() {
    local run_dir=$1
    local plot=$(find -L ${run_dir}/cuppa/ -type f -name "*.cup.report.summary.png")
    if [[ -z "${plot}" ]]; then
        error "Unable to locate cuppa summary plot in ${run_dir}."
    fi
    echo ${plot}
}

locate_cuppa_dna_rna_summary_plot() {
    local run_dir=$1
    local plot=$(find -L ${run_dir}/cuppa_dna_rna/ -type f -name "*.cup.report.summary.png")
    if [[ -z "${plot}" ]]; then
        error "Unable to locate cuppa dna-rna summary plot in ${run_dir}."
    fi
    echo ${plot}
}

locate_cuppa_feature_plot() {
    # Feature plot is optional so no warn if it cannot be found.
    local run_dir=$1
    local plot=$(find -L ${run_dir}/cuppa/ -type f -name "*.cup.report.features.png")
    echo ${plot}
}

locate_cuppa_dna_rna_feature_plot() {
    # Feature plot is optional so no warn if it cannot be found.
    local run_dir=$1
    local plot=$(find -L ${run_dir}/cuppa_dna_rna/ -type f -name "*.cup.report.features.png")
    echo ${plot}
}

locate_cuppa_chart_plot() {
    local run_dir=$1
    local plot=$(find -L ${run_dir}/cuppa/ -type f -name "*.cuppa.chart.png")
    if [[ -z "${plot}" ]]; then
        error "Unable to locate cuppa chart in ${run_dir}."
    fi
    echo ${plot}
}

locate_cuppa_dna_rna_chart_plot() {
    local run_dir=$1
    local plot=$(find -L ${run_dir}/cuppa_dna_rna/ -type f -name "*.cuppa.chart.png")
    if [[ -z "${plot}" ]]; then
        error "Unable to locate cuppa dna-rna chart in ${run_dir}."
    fi
    echo ${plot}
}

locate_cuppa_conclusion_txt() {
    local run_dir=$1
    local conclusion_txt=$(find -L ${run_dir}/cuppa/ -type f -name "*.cuppa.conclusion.txt")
    if [[ -z "${conclusion_txt}" ]]; then
        error "Unable to locate cuppa conclusion in ${run_dir}."
    fi
    echo ${conclusion_txt}
}

################################### PROTECT ####################################

locate_protect_evidence() {
    local run_dir=$1
    local protect_evidence_tsv=$(find -L ${run_dir}/protect/ -type f -name "*.protect.tsv")
    if [[ -z "${protect_evidence_tsv}" ]]; then
        error "Unable to locate PROTECT evidence tsv in ${run_dir}."
    fi
    echo ${protect_evidence_tsv}
}

locate_protect_evidence_old() {
    local run_dir=$1
    local protect_evidence_tsv=$(find -L ${run_dir}/protect_old/ -type f -name "*.protect.tsv")
    if [[ -z "${protect_evidence_tsv}" ]]; then
        error "Unable to locate PROTECT evidence tsv in ${run_dir}."
    fi
    echo ${protect_evidence_tsv}
}

locate_protect_evidence_pilot() {
    local run_dir=$1
    local protect_evidence_tsv=$(find -L ${run_dir}/protect_pilot_ckb/ -type f -name "protect.tsv")
    if [[ -z "${protect_evidence_tsv}" ]]; then
        error "Unable to locate PROTECT pilot evidence tsv in ${run_dir}."
    fi
    echo ${protect_evidence_tsv}
}

#################################### ORANGE ####################################

locate_orange_json() {
    local run_dir=$1
    local orange_json=""

    local orange_dir="${run_dir}/orange"
    if [[ -d "${orange_dir}" ]]; then
        orange_json=$(find -L ${orange_dir}/ -type f -name "*.orange.json")
    fi

    if [[ -z "${orange_json}" ]]; then
        error "Unable to locate ORANGE json in ${run_dir}."
    fi

    echo ${orange_json}
}

locate_orange_no_germline_json() {
    local run_dir=$1
    local orange_no_germline_json=""

    local orange_dir="${run_dir}/orange_no_germline"
    if [[ -d "${orange_dir}" ]]; then
        orange_no_germline_json=$(find -L ${orange_dir}/ -type f -name "*.orange.json")
    fi

    if [[ -z "${orange_no_germline_json}" ]]; then
        error "Unable to locate ORANGE no-germline json in ${run_dir}."
    fi

    echo ${orange_no_germline_json}
}

locate_orange_json_pilot() {
    local run_dir=$1
    local orange_json=""

    local orange_dir="${run_dir}/orange_pilot"
    if [[ -d "${orange_dir}" ]]; then
        orange_json=$(find -L ${orange_dir}/ -type f -name "*.orange.json")
    fi

    if [[ -z "${orange_json}" ]]; then
        error "Unable to locate ORANGE pilot json in ${run_dir}."
    fi

    echo ${orange_json}
}

locate_orange_no_germline_json_pilot() {
    local run_dir=$1
    local orange_no_germline_json=""

    local orange_dir="${run_dir}/orange_pilot_no_germline"
    if [[ -d "${orange_dir}" ]]; then
        orange_no_germline_json=$(find -L ${orange_dir}/ -type f -name "*.orange.json")
    fi

    if [[ -z "${orange_no_germline_json}" ]]; then
        error "Unable to locate ORANGE no-germline pilot json in ${run_dir}."
    fi

    echo ${orange_no_germline_json}
}

locate_orange_pdf() {
    local run_dir=$1
    local orange_pdf=""

    local orange_dir="${run_dir}/orange"
    if [[ -d "${orange_dir}" ]]; then
        orange_pdf=$(find -L ${orange_dir}/ -type f -name "*.orange.pdf")
    fi

    if [[ -z "${orange_pdf}" ]]; then
        error "Unable to locate ORANGE pdf in ${run_dir}."
    fi

    echo ${orange_pdf}
}

locate_orange_no_germline_pdf() {
    local run_dir=$1
    local orange_no_germline_pdf=""

    local orange_dir="${run_dir}/orange_no_germline"
    if [[ -d "${orange_dir}" ]]; then
        orange_no_germline_pdf=$(find -L ${orange_dir}/ -type f -name "*.orange.pdf")
    fi

    if [[ -z "${orange_no_germline_pdf}" ]]; then
        error "Unable to locate ORANGE no-germline pdf in ${run_dir}."
    fi

    echo ${orange_no_germline_pdf}
}

##################################### LIMS #####################################

locate_reporting_db_generate_tsv() {
    local reporting_db_tsv=/data/ops/lims/prod/reporting_db.tsv
    if [[ ! -f "${reporting_db_tsv}" ]]; then
        error "Unable to locate reporting db TSV."
    fi
    echo ${reporting_db_tsv}
}

locate_reporting_db_sharing_tsv() {
    local reporting_db_tsv=/data/ops/lims/prod/final_sharing_db.tsv
    if [[ ! -f "${reporting_db_tsv}" ]]; then
        error "Unable to locate reporting db TSV."
    fi
    echo ${reporting_db_tsv}
}

locate_reporting_db_tsv_pilot() {
    local reporting_db_tsv=/data/ops/lims/pilot/reporting_db.tsv
    if [[ ! -f "${reporting_db_tsv}" ]]; then
        error "Unable to locate pilot reporting db TSV."
    fi
    echo ${reporting_db_tsv}
}

locate_reporting_db_tsv() {
    local reporting_db_tsv=/data/ops/lims/prod/reporting_db.tsv
    if [[ ! -f "${reporting_db_tsv}" ]]; then
        error "Unable to locate reporting db TSV."
    fi
    echo ${reporting_db_tsv}
}

locate_shallow_tsv() {
    local shallow_seq_tsv=/data/ops/lims/prod/shallow_seq_purity.tsv
    if [[ ! -f "${shallow_seq_tsv}" ]]; then
        error "Unable to locate shallow seq TSV."
    fi
    echo ${shallow_seq_tsv}
}<|MERGE_RESOLUTION|>--- conflicted
+++ resolved
@@ -435,79 +435,11 @@
 }
 
 locate_actin_analysis_bucket() {
-<<<<<<< HEAD
-  echo "gs://actin-prod-actin-analysis-output"
-=======
     echo "gs://actin-prod-actin-analysis-output"
->>>>>>> 912dcb62
 }
 
 ################################# ACTIN Data GCP ###################################
 
-<<<<<<< HEAD
-locate_actin_blob() {
-  local gsutil_uri=$1 && shift
-  local name=$1 && shift
-  if gsutil ls "${gsutil_uri}" >/dev/null 2>&1; then
-    echo "${gsutil_uri}"
-  else
-    error "Could not locate ${name} at ${gsutil_uri}"
-  fi
-}
-
-locate_actin_clinical_json_gcp() {
-  local patient=$1 && shift
-  local report_gsutil_uri="$(locate_actin_clinical_output_bucket)/${patient}.clinical.json"
-  echo $(locate_actin_blob ${report_gsutil_uri} "clinical json")
-}
-
-locate_actin_clinical_json_for_sample_gcp() {
-  local sample=$1 && shift
-  patient=$(echo ${sample} | head -c 12)
-  echo $(locate_actin_clinical_json ${patient})
-}
-
-locate_actin_molecular_json_gcp() {
-  local sample=$1 && shift
-  local report_gsutil_uri="$(locate_actin_analysis_bucket)/molecular/${sample}.molecular.json"
-  echo $(locate_actin_blob ${report_gsutil_uri} "molecular json")
-}
-
-locate_actin_orange_no_germline_json_gcp() {
-  local sample=$1 && shift
-  local report_gsutil_uri="$(locate_actin_analysis_bucket)/orange/${sample}.orange.json"
-  echo $(locate_actin_blob ${report_gsutil_uri} "orange json")
-}
-
-locate_actin_orange_no_germline_pdf_gcp() {
-  local sample=$1 && shift
-  local report_gsutil_uri="$(locate_actin_analysis_bucket)/orange/${sample}.orange.pdf"
-  echo $(locate_actin_blob ${report_gsutil_uri} "orange pdf")
-}
-
-locate_actin_treatment_match_json_gcp() {
-  local patient=$1 && shift
-  local report_gsutil_uri="$(locate_actin_analysis_bucket)/algo/${patient}.treatment_match.json"
-  echo $(locate_actin_blob ${report_gsutil_uri} "treatment match json")
-}
-
-locate_actin_report_pdf_gcp() {
-  local patient=$1 && shift
-  local report_gsutil_uri="$(locate_actin_analysis_bucket)/report/${patient}.actin.pdf"
-  echo $(locate_actin_blob ${report_gsutil_uri} "ACTIN report PDF")
-}
-
-locate_actin_evaluation_details_gcp() {
-  local patient=$1 && shift
-  local report_gsutil_uri="$(locate_actin_analysis_bucket)/evaluation/${patient}.evaluation.details.tsv"
-  echo $(locate_actin_blob ${report_gsutil_uri} "ACTIN evaluation details")
-}
-
-locate_actin_evaluation_summary_gcp() {
-  local patient=$1 && shift
-  local report_gsutil_uri="$(locate_actin_analysis_bucket)/evaluation/${patient}.evaluation.summary.tsv"
-  echo $(locate_actin_blob ${report_gsutil_uri} "ACTIN evaluation summary")
-=======
 locate_actin_clinical_json_for_sample_gcp() {
     local sample=$1 && shift
     patient=$(echo ${sample} | head -c 12)
@@ -580,7 +512,6 @@
     else
         error "Could not locate ${name} at ${gsutil_uri}"
     fi
->>>>>>> 912dcb62
 }
 
 ################################# ACTIN Data VM Based ###################################
